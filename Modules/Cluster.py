# -*- coding: utf-8 -*-
from __future__ import print_function
import sys, os
import subprocess
import threading
import copy
import time, datetime
import tarfile

__DIFFLIB__ = False
try:
    __DIFFLIB__ = True
    import difflib
except:
    pass

import numpy as np
import time, datetime

from ase.units import Rydberg, Bohr
import ase, ase.io

import cellconstructor as CC
import cellconstructor.Methods

# SETUP THE CODATA 2006, To match the QE definition of Rydberg
try:
    units = ase.units.create_units("2006")
except:
    units = {"Ry": 13.605698066, "Bohr": 1/1.889725989}

"""
This is an untility script that is able to manage the submission into
a cluster of an ensemble
"""
__CLUSTER_NAMELIST__ = "cluster"
__CLUSTER_TEMPLATE__ = "template"
__TEMPLATE_ENV__ = "SSCHA_CLUSTERS_DIR"
__CLUSTER_HOST__ = "hostname"
__CLUSTER_PWD__ = "pwd"
__CLUSTER_ACCOUNT__ = "account"
__CLUSTER_BINARY__ = "binary_path"
__CLUSTER_MPICMD__ = "mpicmd"
__CLUSTER_ATTEMPTS__ = "reconnect_attempts"
__CLUSTER_PORT__ = "port"


__CLUSTER_TERMINAL__ = "shell"
__CLUSTER_SUBCMD__ = "submit_cmd"
__CLUSTER_SUBNAME__ = "queue_directive"
__CLUSTER_VNODES__ = "v_nodes"
__CLUSTER_NNODES__ = "n_nodes"
__CLUSTER_UNODES__ = "use_nodes"
__CLUSTER_VCPU__ = "v_cpu"
__CLUSTER_NCPU__ = "n_cpu"
__CLUSTER_UCPU__ = "use_cpu"
__CLUSTER_VTIME__ = "v_time"
__CLUSTER_NTIME__ = "n_time"
__CLUSTER_NPOOLS__ = "n_pools"
__CLUSTER_UTIME__ = "use_time"
__CLUSTER_VMEM__ = "v_memory"
__CLUSTER_NMEM__ = "max_ram"
__CLUSTER_UMEM__ = "use_memory"
__CLUSTER_VPART__ = "v_partition"
__CLUSTER_NPART__ = "partition_name"
__CLUSTER_UPART__ = "use_partition"
__CLUSTER_VQOS__ = "v_qos"
__CLUSTER_NQOS__ = "qos_name"
__CLUSTER_UQOS__ = "use_qos"
__CLUSTER_INITSCRIPT__ = "init_script"
__CLUSTER_MAXRECALC__ = "max_recalc"
__CLUSTER_BATCHSIZE__ = "batch_size"
__CLUSTER_LOCALWD__ = "local_workdir"
__CLUSTER_VACCOUNT__ = "v_account"
__CLUSTER_UACCOUNT__ = "use_account"
__CLUSTER_SSHCMD__ = "sshcmd"
__CLUSTER_SCPCMD__ = "scpcmd"
__CLUSTER_TIMEOUT__ = "timeout"
__CLUSTER_JOBNUMBER__ = "job_numbers"
__CLUSTER_NPARALLEL__ = "n_together"


__CLUSTER_WORKDIR__ = "workdir"


# List of the requested keywords
__CLUSTER_RKW__ = [__CLUSTER_WORKDIR__, __CLUSTER_HOST__,
                   __CLUSTER_ACCOUNT__, __CLUSTER_BINARY__]

# List all the possible keys
__CLUSTER_KEYS__ = [__CLUSTER_NAMELIST__, __CLUSTER_TEMPLATE__, __CLUSTER_HOST__, __CLUSTER_PWD__,
                    __CLUSTER_ACCOUNT__, __CLUSTER_BINARY__, __CLUSTER_MPICMD__, __CLUSTER_TERMINAL__,
                    __CLUSTER_SUBCMD__, __CLUSTER_SUBNAME__, __CLUSTER_VNODES__, __CLUSTER_NNODES__,
                    __CLUSTER_UNODES__, __CLUSTER_VCPU__, __CLUSTER_NCPU__, __CLUSTER_UCPU__,
                    __CLUSTER_VTIME__, __CLUSTER_NTIME__, __CLUSTER_UTIME__, __CLUSTER_VMEM__,
                    __CLUSTER_NMEM__, __CLUSTER_UMEM__, __CLUSTER_VPART__, __CLUSTER_NPART__,
                    __CLUSTER_UPART__, __CLUSTER_VQOS__, __CLUSTER_NQOS__, __CLUSTER_UQOS__,
                    __CLUSTER_INITSCRIPT__, __CLUSTER_MAXRECALC__, __CLUSTER_BATCHSIZE__,
                    __CLUSTER_LOCALWD__, __CLUSTER_VACCOUNT__, __CLUSTER_UACCOUNT__, __CLUSTER_SSHCMD__,
                    __CLUSTER_SCPCMD__, __CLUSTER_WORKDIR__, __CLUSTER_TIMEOUT__,
                    __CLUSTER_JOBNUMBER__, __CLUSTER_NPARALLEL__, __CLUSTER_NPOOLS__,
                    __CLUSTER_ATTEMPTS__, __CLUSTER_PORT__]


SPECIAL_SYMBOLS = ["$", ";", "|"]


def parse_symbols(string):
    r"""
    REPLACE SPECIAL SYMBOLS
    =======================

    In a string that must be used on a shell command, replace all the special symbols
    in a way that they are correctly passed through the SHELL.

    for example $USER  => \$USER

    Parameters
    ----------
        string : str
            The string to be parsed

    Results
    -------
        output : str
            The string after the symbols are replaced
    """
    new_str = string
    for symbol in SPECIAL_SYMBOLS:
        new_str = new_str.replace(symbol, "\\" + symbol)
    return new_str




class Cluster(object):

    def __init__(self, hostname=None, pwd=None, extra_options="", workdir = "",
                 account_name = "", partition_name = "", qos_name = "", binary="pw.x -npool NPOOL -i PREFIX.pwi > PREFIX.pwo",
                 mpi_cmd=r"srun --mpi=pmi2 -n NPROC"):
        """
        SETUP THE CLUSTER
        =================
        It is strongly suggested to use public/private keys.
        However, sometimes for some reasons it is not possible to do so.
        Then you must install sshpass, and provide the password
        for establishing the connection.

        Parameters
        ----------
            hostname:
                The name of the host toward you want to connect.
                E.G.
                pippo@login.cineca.marconi.it
            pwd:
                The password for the connection.
                If you use a private key, do not pass this argument.
                In the other case you must have sshpass package to allow the
                password communication.
            extra_options:
                The extra options to be passed to the ssh command.
                For example, connect to port 24 use 'extra_options="-p 24"'
            workdir:
                The workinig directory in the cluster. This is the directory
                in which the job will be runned.
            account_name:
                The name of the account for the job submission
            partition_name:
                The partition name for the job submission
            qos_name:
                The QOS name for the job submission
        """

        self.hostname = hostname
        self.pwd = pwd

        self.sshcmd = "ssh"
        self.sshcmd = "ssh " + extra_options
        self.scpcmd = "scp " + extra_options.replace("-p", "-P")

        if not pwd is None:
            self.pwd = pwd
            res = os.system("sshpass > /dev/null")
            if res != 0:
                raise ValueError("Error, sshpass command not found, required to connect through password to server.")

            self.sshcmd = "sshpass -p '" + pwd + "' ssh " + extra_options
            self.scpcmd = "sshpass -p '" + pwd + "' scp " + extra_options.replace("-p", "-P")
        else:
            self.sshcmd = "ssh " + extra_options
            self.scpcmd = "scp " + extra_options.replace("-p", "-P")


        self.account_name = account_name
        self.partition_name = partition_name
        if partition_name:
            self.use_partition = True
<<<<<<< HEAD

=======
        self.qos_name = qos_name
        if qos_name:
            self.use_qos = True
            
>>>>>>> 1ec3affb
        self.binary = binary
        self.mpi_cmd = mpi_cmd

        self.workdir=""
        self.submit_command="sbatch"
        self.submit_name="SBATCH"
        self.terminal="/bin/bash"
        self.v_nodes="-N "
        self.use_nodes = True
        self.v_cpu="-n "
        self.use_cpu = True
        self.v_account="-A "
        self.use_account = True
        self.v_time="--time="
        self.use_time = True
        self.v_memory="--mem="
        self.use_memory = False
        self.v_partition="--partition="
        self.use_partition= False
        self.v_qos = "--qos="
        self.use_qos = False
        self.timeout = 1000
        self.use_timeout = False

        # Check the status of the job every TOT seconds
        self.check_timeout = 300
        self.nonblocking_command = True # True if you use a different version of slurm that does not accept blocking commands

        # Enforce ssh to open a shell for each command in the cluster
        self.use_active_shell = False

        # This is the number of configurations to be computed for each jub submitted
        # This times the self.batch_size is the total amount of configurations submitted toghether
        self.job_number = 1
        self.n_together_def = 1
        self.use_multiple_submission = False

        # If true, add the set -x option at the beggining of the script
        # This options makes the system print on stdout all executed commands.
        # Very usefull to debug if something goes wrong.
        # On some clusters may cause malfunctions.
        self.add_set_minus_x = True


        # This is a set of lines to be runned before the calculation
        # It can be used to load the needed modules in the cluster
        self.load_modules=""

        # Setup the number of cpu, nodes and pools for the calculation
        self.n_nodes = 1
        self.n_cpu = 1
        self.n_pool = 1

        # This is the default label, change it if you are going to submit
        # two different calculations in the same working directory
        self.label = "ESP_"

        # This is the maximum number of resubmissions after the expected one
        # from the batch size. It can be use to resubmit the failed jobs.
        self.max_recalc = 10
        self.connection_attempts = 1

        # This is the time string. Faster job will be the less in the queue,
        self.time="00:02:00" # 2minutes

        # The ram required for the calculation
        self.ram="10000Mb" # 10Gb

        # The default partition in which to submit calculations
        self.partition_name = ""
<<<<<<< HEAD
=======
        
        # The default qos in which to submit calculations
        self.qos_name = ""
>>>>>>> 1ec3affb

        # Still unused
        self.prefix_name = "prefix" # Variable in the calculator for differentiating the calculations

        # This directory is used to work with clusters.
        self.local_workdir = "cluster_work/"

        # The batch size is the maximum number of job to be submitted together.
        # The new jobs will be submitted only after a batch is compleated
        # Useful if the cluster has a limit for the maximum number of jobs allowed.
        self.batch_size = 1000

        # This could be a function that generates for each input file additional
        # text in the submission file.
        # Usefull if you want to copy things in a different directory to run the calculation on the cluster.
        self.additional_script_parameters = None



        # Allow to setup additional custom extra parameters
        self.custom_params = {}

        self.lock = None  # Use to lock the threads

        # Fix the attributes

        # Setup the attribute control
        self.__total_attributes__ = [item for item in self.__dict__.keys()]
        self.fixed_attributes = True # This must be the last attribute to be setted


    def __setattr__(self, name, value):
        """
        This method is used to set an attribute.
        It will raise an exception if the attribute does not exists (with a suggestion of similar entries)
        """


        if "fixed_attributes" in self.__dict__:
            if name in self.__total_attributes__:
                super(Cluster, self).__setattr__(name, value)
            elif self.fixed_attributes:
                similar_objects = str( difflib.get_close_matches(name, self.__total_attributes__))
                ERROR_MSG = """
        Error, the attribute '{}' is not a member of '{}'.
        Suggested similar attributes: {} ?
        """.format(name, type(self).__name__,  similar_objects)

                raise AttributeError(ERROR_MSG)
        else:
            super(Cluster, self).__setattr__(name, value)


        # Setting the account or partition name will automatically result in
        # activating the corresponding flags
        if name.endswith("_name"):
            key = "use_{}".format(name.split("_")[0])
            self.__dict__[key] = True



    def ExecuteCMD(self, cmd, raise_error = False, return_output = False, on_cluster = False):
        """
        EXECUTE THE CMD ON THE CLUSTER
        ==============================

        This subroutine execute the cmd in the cluster,
        with the specified number of attempts.

        Parameters
        ----------
            cmd: string
                The whole command, including the ssh/scp.
            raise_error : bool, optional
                If True (default) raises an error upon failure.
            return_output : bool, optional
                If True (default False) the output of the command is
                returned as second value.
            on_cluster : bool
                If true, the command is executed directly on the cluster through ssh

        Returns
        -------
            success : bool
                If True, the command has been executed with success,
                False otherwise
            output : string
                Returned only if return_output is True
        """

        if on_cluster:
            cmd = self.sshcmd + " {} '{}'".format(self.hostname, cmd)


        success = False
        output = ""
        for i in range(self.connection_attempts):
            # Subprocess opening
            p = subprocess.Popen(cmd, stdout=subprocess.PIPE, shell = True)
            output, err = p.communicate()
            if not isinstance(output, str):
                try:
                    output = str(output.decode("utf-8"))
                except Exception as e:
                    sys.stderr.write("Error in the following command:\n")
                    sys.stderr.write(e)
                    sys.stderr.write("\n")
                    sys.stderr.flush()

            output = output.strip()
            status = p.wait()


            print('THREAD {} EXECUTE COMMAND: {}'.format(threading.get_native_id(), cmd))
            if not err is None:
                sys.stderr.write(err)

            if status != 0:
                sys.stderr.write("Error with cmd: "+ cmd + "\n")
                sys.stderr.write(output + "\n")
                sys.stderr.write("EXITSTATUS: " + str(status) + "; attempt = " + str(i+1) + "\n")
            else:
                success = True
                break

        if raise_error and not success:
            raise IOError("Error while communicating with the cluster. More than %d attempts failed." % (i+1))


        if return_output:
            return success, output
        return success




    def set_timeout(self, timeout):
        """
        Set a timeout time for each single calculation.
        This is very usefull as sometimes the calculations gets stucked after some times on clusters.

        Parameters
        ----------
            timeout: int
                The timeout in seconds after which a single calculation is killed.
        """

        self.use_timeout = True
        self.timeout = timeout



    def CheckCommunication(self):
        """
        CHECK IF THE SERVER IS AVAILABLE
        ================================

        This function return true if the server respond correctly,
        false otherwise.
        """

        cmd = self.sshcmd + " %s 'echo ciao'" % self.hostname

        status, output = self.ExecuteCMD(cmd, return_output = True)

#        print cmd
#        p = subprocess.Popen(cmd, stdout=subprocess.PIPE, shell=True)
#        output, err = p.communicate()
#        output = output.strip()
#        status = p.wait()
#        if not err is None:
#            sys.stderr.write(err)
#        if status != 0:
#            sys.stderr.write("Error, cmd: " + cmd + "\n")
#            sys.stderr.write("Exit status:" + str(status))
#            return False

        if output != "ciao":
            sys.stderr.write("Code exited correctly but echo did not answer properly\n")
            sys.stderr.write("cmd: " + cmd + "\n")
            sys.stderr.write("out: " + output + "\n")
            sys.stderr.write("expected " + "ciao" + "\n")
            return False

        return True

    def create_submission_script(self, labels):
        """
        CREATE THE SUBMISSION SCRIPT
        ===========================================

        This is a function that is general and does not depend on the specific
        calculator. It is usefull to create the header of the submission script.

        Parameters
        ----------
            labels : list
                It is a list of the labels of the calculations to be done.

        Returns
        -------
            submission_header : string
                The text of the submission header.
        """

        # prepare the submission script
        submission = "#!" + self.terminal + "\n"



        # Add the submission options
        if self.use_nodes:
            submission += "#%s %s%d\n" % (self.submit_name, self.v_nodes, self.n_nodes)
        if self.use_cpu:
            submission += "#%s %s%d\n" % (self.submit_name, self.v_cpu, self.n_cpu)
        if self.use_time:
            submission += "#%s %s%s\n" % (self.submit_name, self.v_time, self.time)
        if self.use_account:
            submission += "#%s %s%s\n" % (self.submit_name, self.v_account, self.account_name)
        if self.use_memory:
            submission += "#%s %s%s\n" % (self.submit_name, self.v_memory, self.ram)
        if self.use_partition:
            submission += "#%s %s%s\n" % (self.submit_name, self.v_partition, self.partition_name)
        if self.use_qos:
            submission += "#%s %s%s\n" % (self.submit_name, self.v_qos, self.qos_name)

        # Append the additional parameters
        for add_parameter in self.custom_params:

            adder_string = "--{}".format(add_parameter)
            if add_parameter.startswith("-"):
                adder_string = add_parameter

            if self.custom_params[add_parameter] is None:
                submission += "#{} {}\n".format(self.submit_name, adder_string)
            else:
                submission += "#{} {}={}\n".format(self.submit_name, adder_string, self.custom_params[add_parameter])


        # Add the set -x option
        if self.add_set_minus_x:
            submission += "set -x\n"

        # Add the loading of the modules
        submission += self.load_modules + "\n"

        # Go to the working directory
        submission += "cd " + self.workdir + "\n"

        # If any, apply the extra text before and after the calculation
        other_input = ""
        other_output = ""
        if (self.additional_script_parameters is not None):
            other_input, other_output = self.additional_script_parameters(labels)

        submission += other_input

        # Use the xargs trick
        #submission += "xargs -d " + r"'\n'" + " -L1 -P%d -a %s -- bash -c\n" % (n_togheder,
        for i, lbl in enumerate(labels):
            submission += self.get_execution_command(lbl)


        submission += other_output

        return submission

    def get_execution_command(self, label):
        """
        GET THE EXECUTION COMMAND
        =========================

        Return the command used in the submission script to actually execute the calculation.

        Parameters
        ----------
            label : string
                The label of the calculation

        Returns
        -------
            commnad : string
                The command to be appended to the submission script
        """

        # Get the MPI command replacing NPROC
        new_mpicmd  = self.mpi_cmd.replace("NPROC", str(self.n_cpu))

        # Replace the NPOOL variable and the PREFIX in the binary
        binary = self.binary.replace("NPOOL", str(self.n_pool)).replace("PREFIX", label)


        tmt_str = ""
        if self.use_timeout:
            tmt_str = "timeout %d " % self.timeout
        return "%s%s %s\n" % (tmt_str, new_mpicmd, binary)

    def prepare_input_file(self, structures, calc, labels):
        """
        PREPARE THE INPUT FILE
        ======================

        This is specific for quantum espresso and must be inherit and replaced for
        other calculators.

        This crates the input files in the local working directory
        self.local_workdir and it returns the list of all the files generated.


        Parameters
        ----------
            structures : List of cellconstructor.Structure.Structure
                The atomic structures.
            calc : the ASE or CellConstructor calculator.
                In this case, it works with quantum espresso
            labels : List of strings
                The unique name of this calculation

        Returns
        -------
            List_of_input : list
                List of strings containing all the input files
            List_of_output : list
                List of strings containing the output files expected
                for the calculation
        """

        # Prepare the input file
        list_of_inputs = []
        list_of_outputs = []
        for i, (label, structure) in enumerate(zip(labels, structures)):
            # Avoid thread conflict
            self.lock.acquire()

            try:
                calc.set_directory(self.local_workdir)
                calc.set_label(label)
                calc.write_input(structure)

                print("[THREAD {}] LBL: {} | PREFIX: {}".format(threading.get_native_id(), label, calc.input_data["control"]["prefix"]))

                #ase.io.write("%s/%s.pwi"% (self.local_workdir, label),
                #                atm, **calc.parameters)

                input_file = '{}.pwi'.format(label)
                output_file = '{}.pwo'.format(label)

                list_of_inputs.append(input_file)
                list_of_outputs.append(output_file)
            except:
                MSG = '''
Error while writing input file {}.
'''.format(label)
                print(MSG)

            # Release the lock on the threads
            self.lock.release()


        return list_of_inputs, list_of_outputs

    def clean_localworkdir(self):
        """
        CLEAN THE LOCAL WORKDIR FROM ALL INPUT/OUTPUT FILES IN TAR
        ===================================================
        """

        all_files = [x for x in os.listdir(self.local_workdir) if x.startswith('input') and x.endswith('.tar')]
        for f in all_files:
            os.remove(os.path.join(self.local_workdir, f))

    def copy_files(self, list_of_input, list_of_output, to_server):
        """
        COPY INPUT/OUTPUT FILES FROM/TO THE SERVER
        ==========================================

        This function copies the input files toward the HPC if to_server is True
        or retrive the output files from the HPC if to_server is False

        Parameters
        ----------
            list_of_input : list
                List of the path to the input files to be copied into the server.
            list_of_output : list
                List of the output files to be copied from the HPC server.
                It is needed also when submitting the input file from the server,
                as files that are named in the same way will be cleaned.
                (No risk to mistake them with the actual result of the calculation)
            to_server : bool
                If true, we copy the input files into the server from the local machine.
                If false, we copy the output files from the server to the local machine.
        """

        thread_id = threading.get_native_id()

        if to_server:
            # Compress the files
            tar_name = 'inputs_id{}.tar'.format(thread_id)
            tar_file = os.path.join(self.local_workdir, tar_name)
            cmd = 'tar -cf {} -C {}'.format(tar_file, self.local_workdir)

            # Remove the old tar file and the old input/output files\
            rm_cmd = ''
            #rm_cmd = 'rm -f {}; '.format(os.path.join(self.workdir, tar_name))

            for i, fname in enumerate(list_of_input):
                cmd += ' ' +  fname

                # Remove all the previous output files on cluster
                rm_cmd = 'rm -f {}; '.format(os.path.join(self.workdir, fname))



            os.system(cmd)

            if not os.path.exists(tar_file):
                raise IOError("""
Error, for some reason I'm unable to generate the tar.
       command = {}
""".format(cmd))

            for fname in list_of_output:
                rm_cmd += 'rm -f {}; '.format(os.path.join(self.workdir, fname))

                # Check if the output files are already present.
                # In this case, remove them to avoid conflict
                if os.path.exists(os.path.join(self.local_workdir, fname)):
                    os.remove(os.path.join(self.local_workdir, fname))


            # Clean eventually input/output file of this very same calculation
            cmd = self.sshcmd + " %s '%s'" % (self.hostname, rm_cmd)
            self.ExecuteCMD(cmd, False)
#            cp_res = os.system(cmd + " > /dev/null")
#            if cp_res != 0:
#                print "Error while executing:", cmd
#                print "Return code:", cp_res
#                sys.stderr.write(cmd + ": exit with code " + str(cp_res) + "\n")
#

            # Copy the file into the cluster
            cmd = self.scpcmd + " %s %s:%s/" % (tar_file, self.hostname, self.workdir)
            cp_res = self.ExecuteCMD(cmd, False)
            if not cp_res:
                print ("Error while executing:", cmd)
                print ("Return code:", cp_res)
                sys.stderr.write(cmd + ": exit with code " + str(cp_res) + "\n")
                print("""
Error while connecting to the cluster to copy the files:
{}
""".format(list_of_input))
                return cp_res

            # Unpack the input files and remove the archive
            decompress = 'cd {}; tar xf {};'.format(self.workdir, tar_name)
            cmd = self.sshcmd + " %s '%s'" % (self.hostname, decompress)
            cp_res = self.ExecuteCMD(cmd, False)
            if not cp_res:
                print ("Error while executing:", cmd)
                print ("Return code:", cp_res)
                sys.stderr.write(cmd + ": exit with code " + str(cp_res) + "\n")
            return cp_res
            #cp_res = os.system(cmd + " > /dev/null")
        else:
            # Compress all the output files at once
            tar_name = 'outputs_id{}.tar'.format(thread_id)
            tar_command = 'tar cf {} '.format(tar_name)
            for output in list_of_output:
                tar_command += ' ' + output

            compress_cmd = 'cd {}; {}'.format(self.workdir, tar_command)

            cmd = self.sshcmd + " %s '%s'" % (self.hostname, compress_cmd)
            cp_res = self.ExecuteCMD(cmd, False)
            if not cp_res:
                print ("Error while compressing the outputs:", cmd, list_of_output, "\nReturn code:", cp_res)
                #return cp_res


            # Copy the tar and unpack
            cmd = self.scpcmd + "%s:%s %s/" % (self.hostname, os.path.join(self.workdir, tar_name), self.local_workdir)
            cp_res = self.ExecuteCMD(cmd, False)
            if not cp_res:
                print ("Error while executing:", cmd)
                print ("Return code:", cp_res)
                sys.stderr.write(cmd + ": exit with code " + str(cp_res) + "\n")
                print("""
Error while connecting to the cluster to copy the files:
{}
""".format(list_of_input))
                return cp_res

            # Extract the tar file
            os.system('tar xf {} -C {}'.format(os.path.join(self.local_workdir, tar_name), self.local_workdir))
            #os.remove(os.path.join(self.local_workdir, tar_name))

            return cp_res




    def submit(self, script_location):
        """
        SUBMIT THE CALCULATION
        ======================

        Submit the calculation. Compose the command into a cmd variable, then submit it through:

        .. code ::

            return self.ExecuteCMD(cmd, True, return_output=True)



        Parameters
        ----------
            script_localtion : string
                Path to the submission script inside the cluster.

        Results
        -------
            success : bool
                Result of the execution of the submission command.
                It is what returned from self.ExecuteCMD(cmd, False)
        """

        cmd = "{ssh} {host} '{submit_cmd} {script}'".format(ssh = self.sshcmd, host = self.hostname,
                         submit_cmd = self.submit_command, script = script_location)
        if self.use_active_shell:
            cmd = "{ssh} {host} -t '{shell} --login -c \"{submit_cmd} {script}\"'".format(ssh = self.sshcmd,
                         host = self.hostname,
                         submit_cmd = self.submit_command, script = script_location,
                         shell = self.terminal)



        #cmd = self.sshcmd + " %s '%s %s/%s.sh'" % (self.hostname, self.submit_command,
        #                                           self.workdir, label+ "_" + str(indices[0]))

        return self.ExecuteCMD(cmd, False, return_output=True)

    def get_output_path(self, label):
        """
        Given the label of the submission, retrive the path of all the output files of that calculation
        """

        out_filename = os.path.join(self.workdir, label + ".pwo")
        return [out_filename]

    def read_results(self, calc, label):
        """
        Return a dictionary of the computed property for the given calculation label
        """
        print("[READ RESULTS] THREAD ID {} ENTERED".format(threading.get_native_id()))
        #calc.set_label("%s/%s" % (self.local_workdir, label))

        # Perform a safe thread read of the results
        calc.set_directory(self.local_workdir)
        calc.set_label(label)
        calc.read_results()
        #calc.structure.save_scf("thread_{}_justreaded_{}.scf".format(threading.get_native_id(), label))
        results = copy.deepcopy(calc.results)

        if results is not None:
            results["structure"] = calc.structure.copy()  # Report also the structure to check consistency

        return results

    def batch_submission(self, list_of_structures, calc, indices,
                         in_extension, out_extension,
                         label = "ESP", n_togheder=1):
        """
        BATCH SUBMISSION
        ================

        This is a different kind of submission, it exploits xargs to perform
        a parallel submission of serveral structures in one single job.
        This is very good to avoid overloading the queue system manager, or
        when a limited number of jobs per user are allowed.

        NOTE: the number of structure in the list must be a divisor of the
        total number of processors.

        Parameters
        ----------
            list_of_structures : list
                List of the structures to be computed.
            calc : ase FileIOCalculator
                The FileIOCalculator to perform the minimization
            indices : list(int)
                The indices of the configurations, this avoids interferring with
                other jobs when multiple jobs are lunched togheder.
            in_extension : string
                Extension of the input filename
            out_extension : string
                Extension of the output filename.
            label : string, optional
                The root of the input file.
            n_togheder : int, optional (DO NOT USE)
                If present, the job will lunch a new job immediately after the other
                is ended. This is usefull to further reduce the number of submitted
                jobs.

        Results
        -------
            list_of_results.
                Returns a list of results dicts, one for each structure.
        """
        N_structs  = len(list_of_structures)

        if n_togheder != 1:
            raise NotImplementedError("Error, n_togheder != 1 does not work!")


        # Prepare the input atoms
        app_list = ""
        new_ncpu = self.n_cpu * n_togheder
        results = [None] * N_structs
        submitted = []
        submission_labels = []



        for i in range(N_structs):
            # Prepare a typical label
            lbl = label + "_" + str(indices[i])
            submission_labels.append(lbl)
            submitted.append(i)


        # Create the input files
        input_files, output_files =  self.prepare_input_file(list_of_structures, calc, submission_labels)

        # Create the submission script
        submission = self.create_submission_script(submission_labels)

        # Add the submission script to the input files
        sub_name =  label + "_" + str(indices[0]) + '.sh'
        sub_fpath = os.path.join(self.local_workdir, sub_name)
        f = open(sub_fpath, "w")
        f.write(submission)
        f.close()
        input_files.append(sub_name)

        if not self.copy_files(input_files, output_files, to_server = True):
            # Submission failed
            return submitted, indices, label


        # Run the simulation
        sub_script_loc = os.path.join(self.workdir, sub_name)
        cp_res, submission_output = self.submit(sub_script_loc)

        if self.nonblocking_command:
            job_id = self.get_job_id_from_submission_output(submission_output)

            now = datetime.datetime.now()
            sys.stderr.write("{}/{}/{} - {}:{}:{} | submitted job id {} ({})\n".format(now.year, now.month, now.day, now.hour, now.minute, now.second, job_id, submission_output))
            sys.stderr.flush()
            time.sleep(self.check_timeout)

            while not self.check_job_finished(job_id):
                time.sleep(self.check_timeout)

        # Collect back the output
        if not self.copy_files(input_files, output_files, to_server = False):
            # Submission failed
            print('[SUBMISSION {}] FAILED RETRIVING OUTPUT'.format(threading.get_native_id()))
        else:
            print('[SUBMISSION {}] GOT OUTPUT'.format(threading.get_native_id()))


        return submitted, indices, label

    def collect_results(self, calc, submitted, indices, label):
        """
        Collect back all the results from the submitted data.
        This operation needs to be performed in thread safe mode
        (all threads must be locked between this operation and when the results are actually assigned to the ensemble
        to avoid conflicts)
        """
        # Read the output files
        results = [None] * len(submitted)
        for i in submitted:
            # Prepare a typical label
            lbl = label + "_" + str(indices[i])

            # Get the results
            try:
                results[i] = self.read_results(calc, lbl)
            except FileNotFoundError:
                sys.stderr.write("JOB {} | {} resulted in error:\n".format(i, lbl))
                sys.stderr.write('File not found!\n')
                sys.stderr.flush()
            except Exception as e:
                sys.stderr.write("JOB {} | {} resulted in error:\n".format(i, lbl))
                print(e, file=sys.stderr)
                sys.stderr.flush()


        print('[SUBMISSION {}] GOT RESULTS:\n{}'.format(threading.get_native_id(), results))
        return results

    def get_job_id_from_submission_output(self, output):
        """
        GET THE JOB ID

        Retreive the job id from the output of the submission.
        This depends on the software employed. It works for slurm.

        Returns None if the output contains an error
        """
        print('INSIDE GET JOB ID WITH {}'.format(output))


        try:
            id = output.split()[-1]

            print('Understanding output "{}" => {}'.format(output, id))
            return id
        except:
            print("Error, expected a standard output, but the result of the submission was: {}".format(output))
            return None

    def check_job_finished(self, job_id, verbose = True):
        """
        Check if the job identified by the job_id is finished

        Parameters
        ----------
            job_id : string
                The string that identifies uniquely the job
        """

        status, output = self.ExecuteCMD("squeue -u $USER", False, return_output = True, on_cluster = True, )
        lines = output.split("\n")

        if len(lines):
            for l in lines:
                l = l.strip()
                if not l:
                    if verbose:
                        now = datetime.datetime.now()
                        sys.stderr.write("{}/{}/{} - {}:{}:{} | job {}: No response from the server \n".format(now.year, now.month, now.day, now.hour, now.minute, now.second, job_id))
                        sys.stderr.flush()
                    return False

                data = l.split()
                if len(data) == 0:
                    if verbose:
                        now = datetime.datetime.now()
                        sys.stderr.write("{}/{}/{} - {}:{}:{} | job {}: No response from the server \n".format(now.year, now.month, now.day, now.hour, now.minute, now.second, job_id))
                        sys.stderr.flush()
                    return False
                elif data[0] == job_id:
                    if verbose:
                        now = datetime.datetime.now()
                        sys.stderr.write("{}/{}/{} - {}:{}:{} | job {} still running\n".format(now.year, now.month, now.day, now.hour, now.minute, now.second, job_id))
                        sys.stderr.flush()
                    return False

            # If I'm here it means I did not find the job, but the command returned at least 1 line (so it was correctly executed).
            if verbose:
                now = datetime.datetime.now()
                sys.stderr.write("{}/{}/{} - {}:{}:{} | job {} finished\n".format(now.year, now.month, now.day, now.hour, now.minute, now.second, job_id))
                sys.stderr.flush()
            return True
        if verbose:
            now = datetime.datetime.now()
            sys.stderr.write("{}/{}/{} - {}:{}:{} | error while interrogating the cluster for job {}\n".format(now.year, now.month, now.day, now.hour, now.minute, now.second, job_id))
            sys.stderr.flush()
        return False


    def run_atoms(self, ase_calc, ase_atoms, label="ESP",
                  in_extension = ".pwi", out_extension=".pwo",
                  n_nodes = 1, n_cpu=1, npool=1):
        """
        RUN ATOMS ON THE CLUSTER
        ========================

        This function runs the given atoms in the cluster, using the ase_calculator.
        Note: the ase_calc must be a FileIOCalculator.
        For now it works with quantum espresso.
        """

        # Setup the calculator with the atomic structure
        ase_atoms.set_calculator(ase_calc)

        # Write the input file
        ase.io.write("%s/%s%s" % (self.local_workdir, label, in_extension),ase_atoms,**ase_calc.parameters)

        # prepare the submission script
        submission = self.terminal + "\n"

        # Add the submission options
        if self.use_nodes:
            submission += "#%s %s%d\n" % (self.submit_name, self.v_nodes, n_nodes)
        if self.use_cpu:
            submission += "#%s %s%d\n" % (self.submit_name, self.v_cpu, n_cpu)
        if self.use_time:
            submission += "#%s %s%s\n" % (self.submit_name, self.v_time, self.time)
        if self.use_account:
            submission += "#%s %s%s\n" % (self.submit_name, self.v_account, self.account_name)
        if self.use_memory:
            submission += "#%s %s%s\n" % (self.submit_name, self.v_memory, self.ram)
        if self.use_partition:
            submission += "#%s %s%s\n" % (self.submit_name, self.v_partition, self.partition_name)


        # Append the additional parameters
        for add_parameter in self.custom_params:

            adder_string = "--{}".format(add_parameter)
            if add_parameter.startswith("-"):
                adder_string = add_parameter

            if self.custom_params[add_parameter] is None:
                submission += "#{} {}\n".format(self.submit_name, adder_string)
            else:
                submission += "#{} {}={}\n".format(self.submit_name, adder_string, self.custom_params[add_parameter])

        # Add the loading of the modules
        submission += self.load_modules + "\n"

        # Go to the working directory
        submission += "cd " + self.workdir + "\n"

        # Get the real calculation command
        mpicmd = self.mpi_cmd.replace("NPROC", str(n_cpu))
        binary = self.binary.replace("NPOOL", str(npool)).replace("PREFIX", label)

        submission += mpicmd + " " + binary + "\n"

        # First of all clean eventually input/output file of this very same calculation
        cmd = self.sshcmd + " %s 'rm -f %s/%s%s %s/%s%s'" % (self.hostname,
                                                             self.workdir, label, in_extension,
                                                             self.workdir, label, out_extension)
        self.ExecuteCMD(cmd, False)
#        cp_res = os.system(cmd)
#        if cp_res != 0:
#            print "Error while executing:", cmd
#            print "Return code:", cp_res
#            sys.stderr.write(cmd + ": exit with code " + str(cp_res))
#
        # Copy the input files into the target directory
        f = open("%s/%s.sh" % (self.local_workdir, label), "w")
        f.write(submission)
        f.close()
        cmd = self.scpcmd + " %s/%s.sh %s:%s" % (self.local_workdir, label, self.hostname, self.workdir)
        self.ExecuteCMD(cmd, False)
#        cp_res = os.system(cmd)
#        if cp_res != 0:
#            print "Error while executing:", cmd
#            print "Return code:", cp_res
#            sys.stderr.write(cmd + ": exit with code " + str(cp_res))
#
        cmd = self.scpcmd + " %s/%s%s %s:%s" % (self.local_workdir, label, in_extension, self.hostname, self.workdir)
        cp_res = self.ExecuteCMD(cmd, False)
        #cp_res = os.system(cmd)
        if not cp_res:
            #print "Error while executing:", cmd
            #print "Return code:", cp_res
            #sys.stderr.write(cmd + ": exit with code " + str(cp_res))
            return

        # Run the simulation
        cmd = self.sshcmd + " %s '%s %s/%s.sh'" % (self.hostname, self.submit_command, self.workdir, label)
        self.ExecuteCMD(cmd, False)
#        cp_res = os.system(cmd)
#        if cp_res != 0:
#            print "Error while executing:", cmd
#            print "Return code:", cp_res
#            sys.stderr.write(cmd + ": exit with code " + str(cp_res))

        # Get the response
        cmd = self.scpcmd + " %s:%s/%s%s %s/" % (self.hostname, self.workdir, label, out_extension,
                                                 self.local_workdir)
        cp_res = self.ExecuteCMD(cmd, False)
        #cp_res = os.system(cmd)
        if not cp_res:
            print ("Error while executing:", cmd)
            print ("Return code:", cp_res)
            sys.stderr.write(cmd + ": exit with code " + str(cp_res))
            return

        # Get the results
        ase_calc.set_label("%s/%s" % (self.local_workdir, label))
        ase_calc.read_results()

        return ase_calc.results

    def setup_from_namelist(self, namelist):
        """
        SETUP THE CLUSTER WITH AN INPUTFILE
        ===================================

        This method setup the cluster using a custom input file.
        The inputfile must have the same shape of QuantumESPRESSO ones.
        The information about the cluster must be located in a namespace called
        as __CLUSTER_NAMELIST

        Parameters
        ----------
            namelist:
                The parsed namelist dictionary.
        """
        # Parse the namelist if needed
        if isinstance(namelist, str):
            namelist = CC.Methods.read_namelist(namelist)

        # Check if the cluster namelist is present
        if not __CLUSTER_NAMELIST__ in namelist.keys():
            raise ValueError("Error, the parsed namelist must contain %s" % __CLUSTER_NAMELIST__)

        c_info = namelist[__CLUSTER_NAMELIST__]
        keys = c_info.keys()

        # Check if there is an unknown key
        for k in keys:
            if not k in __CLUSTER_KEYS__:
                print ("Error with the key:", k)
                s = "Did you mean something like:" + str( difflib.get_close_matches(k, __CLUSTER_KEYS__))
                print (s)
                raise IOError("Error in cluster namespace: key '" + k +"' not recognized.\n" + s)

        # First of all, check if a template is present
        if __CLUSTER_TEMPLATE__ in keys:
            # Check if the environment variable has been defined
            fname = c_info[__CLUSTER_TEMPLATE__]
            if os.path.exists(fname):
                print ("Reading cluster info from:", os.path.abspath(fname))
                self.setup_from_namelist(CC.Methods.read_namelist(fname))
            elif __TEMPLATE_ENV__ in os.environ.keys():
                if os.path.exists(os.environ[__TEMPLATE_ENV__]):
                    newfname = os.environ[__TEMPLATE_ENV__] + "/" + fname
                    print ("Reading cluster info from:", os.path.abspath(newfname))
                    if not os.path.exists(newfname):
                        print ("Error, Environ variable", __TEMPLATE_ENV__, "exists, but no file", fname, "found.")
                        raise IOError("Error while reading the cluster template.")

                    self.setup_from_namelist(CC.Methods.read_namelist(newfname))
                else:
                    sys.stderr.write("Error, Environ variable" + __TEMPLATE_ENV__ + "exists, but not the directory it is pointing to.\n")
                    raise IOError("Error while reading the cluster template.")
            else:
                sys.stderr.write("Error, no file " + fname + "found.\n")
                raise IOError("Error while reading the cluster template.")
        else:
            # Check if the required keywords are present
            for req_key in __CLUSTER_RKW__:
                if not req_key in keys:
                    raise IOError("Error, the cluster configuration namelist requires the keyword: '" + req_key + "'")



        # Setup all the info
        if __CLUSTER_HOST__ in keys:
            self.hostname = c_info[__CLUSTER_HOST__]
            #print "HOST:", c_info[__CLUSTER_HOST__]

        if __CLUSTER_SSHCMD__ in keys:
            self.sshcmd = c_info[__CLUSTER_SSHCMD__]
        if __CLUSTER_SCPCMD__ in keys:
            self.scpcmd = c_info[__CLUSTER_SCPCMD__]

        if __CLUSTER_PWD__ in keys:
            self.pwd = c_info[__CLUSTER_PWD__]
            # Check if sshpass is present
            res = os.system("sshpass > /dev/null")
            if res != 0:
                raise ValueError("Error, sshpass command not found, required to connect through password to server.")

            self.sshcmd = "sshpass -p '" + self.pwd + "' " + self.sshcmd
            self.scpcmd = "sshpass -p '" + self.pwd + "' " + self.scpcmd

        # Add the port
        if __CLUSTER_PORT__ in keys:
            # Check if the password has been setup
            self.sshcmd += " -p {:.0f}".format(c_info[__CLUSTER_PORT__])
            self.scpcmd += " -P {:.0f}".format(c_info[__CLUSTER_PORT__])

        if __CLUSTER_ACCOUNT__ in keys:
            self.account_name = c_info[__CLUSTER_ACCOUNT__]

        if __CLUSTER_MPICMD__ in keys:
            self.mpi_cmd = c_info[__CLUSTER_MPICMD__]

        if __CLUSTER_TIMEOUT__ in keys:
            self.use_timeout = True
            self.timeout = int(c_info[__CLUSTER_TIMEOUT__])
        if __CLUSTER_JOBNUMBER__ in keys:
            self.use_multiple_submission = True
            self.job_number = int(c_info[__CLUSTER_JOBNUMBER__])
            if self.job_number < 1:
                print ("Error, the number of job per batch must be >= 1")
                raise ValueError("Error in the %s input variable." % __CLUSTER_JOBNUMBER__)

        if __CLUSTER_NPARALLEL__ in keys:
            self.n_together_def = int(c_info[__CLUSTER_NPARALLEL__])

            if self.n_together_def < 1:
                print ("Error, the number of parallel jobs must be >= 1")
                raise ValueError("Error in the %s input variable." % __CLUSTER_NPARALLEL__)
            if self.n_together_def > self.job_number:
                print ("Error, the number of parallel runs must be <= than the number of runs per job")
                raise ValueError("Error, check the cluster keys %s and %s" % (__CLUSTER_NPARALLEL__, __CLUSTER_JOBNUMBER__))


        if __CLUSTER_TERMINAL__ in keys:
            self.terminal = "#!" + c_info[__CLUSTER_TERMINAL__]
        if __CLUSTER_SUBCMD__ in keys:
            self.submit_command = c_info[__CLUSTER_SUBCMD__]
        if __CLUSTER_SUBNAME__ in keys:
            self.submit_name = c_info[__CLUSTER_SUBNAME__]
        if __CLUSTER_VNODES__ in keys:
            self.v_nodes = c_info[__CLUSTER_VNODES__]
        if __CLUSTER_NNODES__ in keys:
            self.n_nodes = int(c_info[__CLUSTER_NNODES__])
        if __CLUSTER_UNODES__ in keys:
            self.use_nodes = c_info[__CLUSTER_UNODES__]
        if __CLUSTER_VCPU__ in keys:
            self.v_cpu = c_info[__CLUSTER_VCPU__]
        if __CLUSTER_NCPU__ in keys:
            self.n_cpu = int(c_info[__CLUSTER_NCPU__])
        if __CLUSTER_UCPU__ in keys:
            self.use_cpu = c_info[__CLUSTER_UCPU__]
        if __CLUSTER_VTIME__ in keys:
            self.v_time = c_info[__CLUSTER_VTIME__]
        if __CLUSTER_NTIME__ in keys:
            self.time = c_info[__CLUSTER_NTIME__]
        if __CLUSTER_UTIME__ in keys:
            self.use_time = c_info[__CLUSTER_UTIME__]
        if __CLUSTER_VMEM__ in keys:
            self.v_memory = c_info[__CLUSTER_VMEM__]
        if __CLUSTER_NMEM__ in keys:
            self.ram = c_info[__CLUSTER_NMEM__]
            self.use_memory = True
        #if __CLUSTER_UMEM__ in keys:
        #    self.use_memory = c_info[__CLUSTER_UMEM__]
        if __CLUSTER_VPART__ in keys:
            self.v_partition = c_info[__CLUSTER_VPART__]
        if __CLUSTER_NPART__ in keys:
            self.partition_name = c_info[__CLUSTER_NPART__]
            self.use_partition = True
        #if __CLUSTER_UPART__ in keys:
        #    self.use_partition = c_info[__CLUSTER_UPART__]
        if __CLUSTER_VQOS__ in keys:
            self.v_qos = c_info[__CLUSTER_VQOS__]
        if __CLUSTER_NQOS__ in keys:
            self.qos_name = c_info[__CLUSTER_NQOS__]
            self.use_qos = True
        if __CLUSTER_UQOS__ in keys:
            self.use_qos = c_info[__CLUSTER_UQOS__]
        if __CLUSTER_UACCOUNT__ in keys:
            self.use_account = c_info[__CLUSTER_UACCOUNT__]
        if __CLUSTER_VACCOUNT__ in keys:
            self.v_account = c_info[__CLUSTER_VACCOUNT__]
        if __CLUSTER_NPOOLS__ in keys:
            self.n_pool = int(c_info[__CLUSTER_NPOOLS__])

        if __CLUSTER_ATTEMPTS__ in keys:
            self.connection_attempts = int(c_info[__CLUSTER_ATTEMPTS__])

        if __CLUSTER_INITSCRIPT__ in keys:
            # Load the init script.
            # First lets parse the local environmental variables
            k_env = os.environ.keys()
            script_path = c_info[__CLUSTER_INITSCRIPT__]
            for key in k_env:
                script_path = script_path.replace("$" + key, os.environ[key])

            script_path = os.path.abspath(script_path)

            # Check if the file exists
            if not os.path.exists(script_path):
                raise IOError("Error, the provided script path %s does not exists." % script_path)

            # Read the script and store the contnet
            f = open(script_path, "r")
            self.load_modules = f.read()
            f.close()

        if __CLUSTER_MAXRECALC__ in keys:
            self.max_recalc = int(c_info[__CLUSTER_MAXRECALC__])
        if __CLUSTER_BATCHSIZE__ in keys:
            self.batch_size = int(c_info[__CLUSTER_BATCHSIZE__])
        if __CLUSTER_LOCALWD__ in keys:
            wdir = c_info[__CLUSTER_LOCALWD__]

            # Parse the local environmental variables
            for ekey in os.environ.keys():
                wdir = wdir.replace("$" + ekey, os.environ[ekey])

            self.local_workdir = wdir


        if __CLUSTER_BINARY__ in keys:
            print ("Binary before parsing:")
            print (c_info[__CLUSTER_BINARY__])
            self.binary = self.parse_string(c_info[__CLUSTER_BINARY__])
            print ("Cluster binary setted to:")
            print (self.binary)

        # If all the cluster has been setted, setup the working directory
        if __CLUSTER_WORKDIR__ in keys:
            self.workdir = c_info[__CLUSTER_WORKDIR__]
            self.setup_workdir()


    def setup_workdir(self, verbose = True):
        """
        SETUP THE WORKING DIRECTORY
        ===========================

        Parse the line contained in self.workdir in the claster to get working directory.
        It needs that the communication with the cluster has been correctly setted up.

        It will parse correctly environmental variables of the cluster.
        """
        workdir = self.parse_string(self.workdir)

        sshcmd = self.sshcmd + " %s 'mkdir -p %s'" % (self.hostname,
                                                      workdir)

        self.ExecuteCMD(sshcmd, raise_error= True)
#
#        retval = os.system(sshcmd)
#        if retval != 0:
#            raise IOError("Error, while executing cmd: " + sshcmd)
#
#        if verbose:
#            print "Cluster workdir setted to:"
#            print workdir

        self.workdir = workdir

    def parse_string(self, string):
        """
        PARSE STRING
        ============

        Parse the given string on the cluster.
        It can be used to resolve environmental variables defined in the cluster.

        It will execute on the cluster the command:
            echo "string"
        and return the result of the cluster.

        Parameter
        ---------
            string :
                String to be parsed in the cluster.
        Result
        ------
            string :
                The same as input, but with the cluster environmental variables correctly
                parsed.
        """

        # Open a pipe with the server
        # Use single ' to avoid string parsing by the local terminal
        cmd = "%s %s 'echo \"%s\"'" % (self.sshcmd, self.hostname, string)

        if self.use_active_shell:
            cmd = "{ssh} {host} -t '{shell} --login -c \"echo {string}\"'".format(ssh = self.sshcmd,
                         host = self.hostname,
                         string = parse_symbols(string),
                         shell = self.terminal)
        #print cmd

        #print(cmd)

        status, output = self.ExecuteCMD(cmd, return_output = True, raise_error= True)
#
#        p = subprocess.Popen(cmd, stdout=subprocess.PIPE, shell=True)
#        output, err = p.communicate()
#        status = p.wait()
#        output = output.strip()
#
#        if not err is None:
#            sys.stderr.write(err)
#        if status != 0:
#            print "Command:", cmd
#            print "Error, status:", status
#            raise ValueError("Error, while connecting with the server.")

        return str(output)

    def compute_ensemble_batch(self, ensemble, cellconstructor_calc, get_stress = True, timeout=None):
        """
        RUN THE ENSEMBLE WITH BATCH SUBMISSION
        ======================================
        """

        # Track the remaining configurations
        success = [False] * ensemble.N

        # Setup if the ensemble has the stress
        ensemble.has_stress = get_stress
        #ensemble.all_properties = [None] * ensemble.N

        # Check if the working directory exists
        if not os.path.isdir(self.local_workdir):
            os.makedirs(self.local_workdir)


        # Get the expected number of batch
        num_batch_offset = int(ensemble.N / self.batch_size)

        def compute_single_jobarray(jobs_id, calc):
            structures = [ensemble.structures[i].copy() for i in jobs_id]
            n_together = min(len(structures), self.n_together_def)
            subs, indices, labels = self.batch_submission(structures, calc, jobs_id, ".pwi",
                                            ".pwo", "ESP", n_together)

            # Thread safe operation
            self.lock.acquire()
            print("[THREAD {}] submitted calculations: {}".format(threading.get_native_id(), indices))
            results = self.collect_results(calc, subs, indices, labels)

            for i, res in enumerate(results):
                print("[THREAD {}] ADDING RESULT {} = {}".format(threading.get_native_id(), jobs_id[i], res))
                num = jobs_id[i]

                if res is None:
                    continue

                # Check if the run was good
                check_e = "energy" in res
                check_f = "forces" in res
                check_s = "stress" in res

                # Check the structure
                if "structure" in res:
                    error_struct = np.linalg.norm(ensemble.structures[jobs_id[i]].coords.ravel() - res["structure"].coords.ravel())
                    if error_struct > 1e-2:
                        print("ERROR IDENTIFYING STRUCTURE!")
                        MSG = """
Error in thread {}.
     Displacement between the expected structure {} and the one readed from the calculator
     is of {} A.
""".format(threading.get_native_id(), jobs_id[i], error_struct)
                        print(MSG)
                        ensemble.structures[jobs_id[i]].save_scf('t_{}_error_struct_generated_{}.scf'.format(threading.get_native_id(), jobs_id[i]))
                        structures[i].save_scf('t_{}_error_struct_cmp_local_{}.scf'.format(threading.get_native_id(), jobs_id[i]))
                        res["structure"].save_scf('t_{}_error_struct_readed_{}.scf'.format(threading.get_native_id(), jobs_id[i]))

                        continue
                else:
                    print("[WARNING] no check on the structure.")

                is_success =  check_e and check_f
                if get_stress:
                    is_success = is_success and check_s

                if not is_success:
                    continue

                res_only_extra = {x : res[x] for x in res if x not in ["energy", "forces", "stress", "structure"]}
                ensemble.all_properties[num].update(res_only_extra)
                ensemble.energies[num] = res["energy"] / units["Ry"]
                ensemble.forces[num, :, :] = res["forces"] / units["Ry"]
                if get_stress:
                    stress = np.zeros((3,3), dtype = np.float64)
                    stress[0,0] = res["stress"][0]
                    stress[1,1] = res["stress"][1]
                    stress[2,2] = res["stress"][2]
                    stress[1,2] = res["stress"][3]
                    stress[2,1] = res["stress"][3]
                    stress[0,2] = res["stress"][4]
                    stress[2,0] = res["stress"][4]
                    stress[0,1] = res["stress"][5]
                    stress[1,0] = res["stress"][5]
                    # Remember, ase has a very strange definition of the stress
                    ensemble.stresses[num, :, :] = -stress * units["Bohr"]**3 / units["Ry"]
                success[num] = is_success

            self.lock.release()

        # Run until some work has not finished
        recalc = 0
        self.lock = threading.Lock()
        while np.sum(np.array(success, dtype = int) - 1) != 0:
            threads = []

            print("[CYCLE] SUCCESS: ", success)
            print("[CYCLE] STOPPING CONDITION:", np.sum(np.array(success, dtype = int) - 1))

            # Get the remaining jobs
            false_mask = np.array(success) == False
            false_id = np.arange(ensemble.N)[false_mask]

            count = 0
            # Submit in parallel
            jobs = [false_id[i : i + self.job_number] for i in range(0, len(false_id), self.job_number)]
            # Create a local copy of the calculator for each thread, to avoid conflicting modifications
            calculators = [cellconstructor_calc.copy() for i in range(0, len(jobs))]

            for k_th, job in enumerate(jobs):
                # Submit only the batch size
                if count >= self.batch_size:
                    break
                t = threading.Thread(target = compute_single_jobarray, args=(job, calculators[k_th], ))
                t.start()
                threads.append(t)
                count += 1

            # Wait until all the job have finished
            for t in threads:
                t.join(timeout)

            print("[CYCLE] [END] SUCCESS: ", success)
            print("[CYCLE] [END] STOPPING CONDITION:", np.sum(np.array(success, dtype = int) - 1))

            recalc += 1
            if recalc > num_batch_offset + self.max_recalc:
                print ("Expected batch ordinary resubmissions:", num_batch_offset)
                raise ValueError("Error, resubmissions exceeded the maximum number of %d" % self.max_recalc)
                break

        print("CALCULATION ENDED: all properties: {}".format(ensemble.all_properties))



    def compute_ensemble(self, ensemble, ase_calc, get_stress = True, timeout=None):
        """
        RUN THE WHOLE ENSEMBLE ON THE CLUSTER
        =====================================

        Parameters
        ----------
            ensemble :
                The ensemble to be runned.
        """

        # Check if the compute_ensemble batch must be done
        #if self.job_number != 1:
        self.compute_ensemble_batch(ensemble, ase_calc, get_stress, timeout)
        return

        """
        # Track the remaining configurations
        success = [False] * ensemble.N

        # Setup if the ensemble has the stress
        ensemble.has_stress = get_stress

        # Check if the working directory exists
        if not os.path.isdir(self.local_workdir):
            os.makedirs(self.local_workdir)

        # Prepare the function for the simultaneous submission
        def compute_single(num, calc):
            atm = ensemble.structures[num].get_ase_atoms()
            res = self.run_atoms(calc, atm, self.label + str(num),
                                 n_nodes = self.n_nodes,
                                 n_cpu=self.n_cpu,
                                 npool = self.n_pool)
            if res:
                ensemble.energies[num] = res["energy"] / units["Ry"]
                ensemble.forces[num, :, :] = res["forces"] / units["Ry"]
                if get_stress:
                    stress = np.zeros((3,3), dtype = np.float64)
                    stress[0,0] = res["stress"][0]
                    stress[1,1] = res["stress"][1]
                    stress[2,2] = res["stress"][2]
                    stress[1,2] = res["stress"][3]
                    stress[2,1] = res["stress"][3]
                    stress[0,2] = res["stress"][4]
                    stress[2,0] = res["stress"][4]
                    stress[0,1] = res["stress"][5]
                    stress[1,0] = res["stress"][5]
                    # Remember, ase has a very strange definition of the stress
                    ensemble.stresses[num, :, :] = -stress * units["Bohr"]**3 / units["Ry"]
                success[num] = True

        # Get the expected number of batch
        num_batch_offset = int(ensemble.N / self.batch_size)

        # Run until some work has not finished
        recalc = 0
        while np.sum(np.array(success, dtype = int) - 1) != 0:
            threads = []

            # Get the remaining jobs
            false_mask = np.array(success) == False
            false_id = np.arange(ensemble.N)[false_mask]

            count = 0
            # Submit in parallel
            for i in false_id:
                # Submit only the batch size
                if count >= self.batch_size:
                    break
                t = threading.Thread(target = compute_single, args=(i, ase_calc, ))
                t.start()
                threads.append(t)
                count += 1


            # Wait until all the job have finished
            for t in threads:
                t.join(timeout)

            recalc += 1
            if recalc > num_batch_offset + self.max_recalc:
                print ("Expected batch ordinary resubmissions:", num_batch_offset)
                raise ValueError("Error, resubmissions exceeded the maximum number of %d" % self.max_recalc)
                break
        """<|MERGE_RESOLUTION|>--- conflicted
+++ resolved
@@ -195,14 +195,10 @@
         self.partition_name = partition_name
         if partition_name:
             self.use_partition = True
-<<<<<<< HEAD
-
-=======
         self.qos_name = qos_name
         if qos_name:
             self.use_qos = True
-            
->>>>>>> 1ec3affb
+
         self.binary = binary
         self.mpi_cmd = mpi_cmd
 
@@ -273,12 +269,9 @@
 
         # The default partition in which to submit calculations
         self.partition_name = ""
-<<<<<<< HEAD
-=======
-        
+
         # The default qos in which to submit calculations
         self.qos_name = ""
->>>>>>> 1ec3affb
 
         # Still unused
         self.prefix_name = "prefix" # Variable in the calculator for differentiating the calculations
