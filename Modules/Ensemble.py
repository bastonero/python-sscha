--- conflicted
+++ resolved
@@ -4209,7 +4209,11 @@
             self.stress_computed[:] = True
         else:
             self.has_stress = False
-<<<<<<< HEAD
+
+        if timer:
+            timer.execute_timed_function(self.init)
+        else:
+            self.init()
     
     def set_otf(
         self,
@@ -4284,110 +4288,4 @@
             self.atoms_name,
         ]
 
-        self.write_model = write_model
-=======
-
-        if timer:
-            timer.execute_timed_function(self.init)
-        else:
-            self.init()
-
-
-def _wrapper_julia_get_upsilon_q(*args, **kwargs):
-    """Worker function, just for testing"""
-    return julia.Main.get_upsilon_fourier(*args, **kwargs)
-
-def _wrapper_julia_vector_q2r(*args, **kwargs):
-    """
-    Worker function to test the julia wrapper.
-
-    Fourier transform a vector from q space to supercell
-
-    Parameters
-    ----------
-
-        - vector_q : ndarray (3*nat, nq, n_random) 
-        - q_tot : ndarray (nq, 3)
-        - itau : ndarray (nat_sc)
-        - R_lat : ndarray (nat_sc, 3)
-
-    Returns
-    -------
-
-        - vector_sc : ndarray (n_random, 3*nat_sc)
-        
-    """
-
-    return julia.Main.vector_q2r(*args, **kwargs)
-
-
-def _wrapper_julia_vector_r2q(*args, **kwargs):
-    """
-    Worker function to test the julia wrapper.
-
-    Fourier transform a vector from supercell to q space
-
-    Parameters
-    ----------
-
-        - vector_sc : ndarray (n_random, 3*nat_sc) 
-        - q_tot : ndarray (nq, 3)
-        - itau : ndarray (nat_sc)
-        - R_lat : ndarray (nat_sc, 3)
-
-    Returns
-    -------
-        
-        - vector_q : ndarray (3*nat, nq, n_random)
-    """
-
-    return julia.Main.vector_r2q(*args, **kwargs)
-
-
-def _wrapper_julia_matrix_vector_fourier(*args, **kwargs):
-    """
-    Worker function to test the matrix vector
-    multiplication in Fourier space
-
-    Parameters
-    ----------
-
-        - matrix : ndarray(size=(3*nat, 3*nat, nq)
-            The matrix in q space
-        - vector : ndarray(size=(n_random, 3*nat, nq)
-            The vector in q space.
-
-    Returns
-    -------
-        
-        - vector_q : ndarray (n_random, 3*nat, nq)
-            The result of the matrix vector multiplication
-    """
-
-    return julia.Main.multiply_matrix_vector_fourier(*args, 
-            **kwargs)
-
-def _wrapper_julia_vector_vector_fourier(*args, **kwargs):
-    """
-    Worker function to test the matrix vector
-    multiplication in Fourier space
-
-    Parameters
-    ----------
-
-        - vector1 : ndarray(size=(n_random, 3*nat, nq)
-            The first vector in q space.
-        - vector2 : ndarray(size=(n_random, 3*nat, nq)
-            The second vector in q space.
-
-    Returns
-    -------
-
-        - result : ndarray (n_random)
-            The result of the vector vector multiplication
-    """
-
-    return julia.Main.multiply_vector_vector_fourier(*args, 
-            **kwargs)
-
->>>>>>> cbdf4cae
+        self.write_model = write_model