--- conflicted
+++ resolved
@@ -836,18 +836,10 @@
 
         # Setup the initial weights
         self.rho = np.ones(self.N, dtype = np.float64)
-
-<<<<<<< HEAD
-
+        
         # Setup that both forces and stresses are not computed
         self.stress_computed = np.ones(self.N, dtype = bool)
         self.force_computed = np.ones(self.N, dtype = bool)
-        
-=======
-        # Setup that both forces and stresses are not computed
-        self.stress_computed = np.ones(self.N, dtype = bool)
-        self.force_computed = np.ones(self.N, dtype = bool)
->>>>>>> 0196cb6c
         
 
     def init_from_structures(self, structures):
