# -*- coding: utf-8 -*-
from __future__ import print_function, annotations
import sys, os
import warnings
import numpy as np
import time
<<<<<<< HEAD

try:
    from typing import Union
    from flare.bffs.gp import GaussianProcess
    from flare.bffs.sgp import SGP_Wrapper
except ImportError:
    pass
=======
#from scipy.special import tanh, sinh, cosh

>>>>>>> 46c2440c

"""
This is part of the program python-sscha
Copyright (C) 2018  Lorenzo Monacelli

This program is free software: you can redistribute it and/or modify
it under the terms of the GNU General Public License as published by
the Free Software Foundation, either version 3 of the License, or
(at your option) any later version.

This program is distributed in the hope that it will be useful,
but WITHOUT ANY WARRANTY; without even the implied warranty of
MERCHANTABILITY or FITNESS FOR A PARTICULAR PURPOSE.  See the
GNU General Public License for more details.

You should have received a copy of the GNU General Public License
along with this program.  If not, see <https://www.gnu.org/licenses/>.
"""

import cellconstructor as CC
import cellconstructor.Structure
import cellconstructor.Phonons
import cellconstructor.Methods
import cellconstructor.Manipulate
import cellconstructor.Settings

import sscha.Parallel as Parallel
from sscha.Parallel import pprint as print
from sscha.Tools import NumpyEncoder

import json

import difflib

import SCHAModules
#import sscha_HP_odd

_SSCHA_ODD_ = False
#try:
#    import sscha_HP_odd
#    _SSCHA_ODD_ = True
#except:
#    _SSCHA_ODD_ = False


# Try to load the parallel library if any
try:
    from mpi4py import MPI
    __MPI__ = True
except:
    __MPI__ = False

# Check if you can load spglib
try:
    import spglib
    __SPGLIB__ = True
except:
    __SPGLIB__ = False

__ASE__ = True
try:
    import ase, ase.io
    import ase.calculators.singlepoint
except:
    __ASE__ = False

# The small value considered zero
__EPSILON__ =  1e-6
__A_TO_BOHR__ = 1.889725989

__JULIA_EXT__ = False
__JULIA_ERROR__ = ""
try:
    import julia, julia.Main
    julia.Main.include(os.path.join(os.path.dirname(__file__),
        "fourier_gradient.jl"))
    __JULIA_EXT__ = True
except:
    try:
        import julia
        try:
            from julia.api import Julia
            jl = Julia(compiled_modules=False)
            import julia.Main
            julia.Main.include(os.path.join(os.path.dirname(__file__),
                "fourier_gradient.jl"))
            __JULIA_EXT__ = True
        except:
            # Install the required modules
            julia.install()
            try:
                julia.Main.include(os.path.join(os.path.dirname(__file__),
                    "fourier_gradient.jl"))
                __JULIA_EXT__ = True
            except Exception as e:
                warnings.warn("Julia extension not available.\nError: {}".format(e))
    except Exception as e:
        warnings.warn("Julia extension not available.\nError: {}".format(e))


try:
    from ase.units import create_units
    units = create_units("2006")#Rydberg, Bohr
    Rydberg = units["Ry"]
    Bohr = units["Bohr"]
    __RyToK__ =  Rydberg / units["kB"]
except:
    Rydberg = 13.605698066
    Bohr = 1/__A_TO_BOHR__
    __RyToK__ = 157887.32400374097

__GPa__ = 14710.50763554043

__DEBUG_RHO__ = False

"""
This source contains the Ensemble class
It is used to Load and Save info about the ensemble.
"""


UNITS_DEFAULT = "default"
UNITS_HARTREE = "hartree"
SUPPORTED_UNITS = [UNITS_DEFAULT, UNITS_HARTREE]
class NumpyEncoder(json.JSONEncoder):
    def default(self, obj):
        if isinstance(obj, np.ndarray):
            return obj.tolist()
        return json.JSONEncoder.default(self, obj)

class Ensemble:
    __debug_index__ = 0

    def __init__(self, dyn0, T0, supercell = None, **kwargs):
        """
        PREPARE THE ENSEMBLE
        ====================

        This method initializes and prepares the ensemble.

        NOTE: To now this works only in the gamma point (dyn0 must be a 1x1x1 supercell)

        Parameters
        ----------
            dyn0 : cellconstructor.Phonons.Phonons()
                This is the dynamical matrix used to generate the ensemble.
            T0 : float
                The temperature used to generate the ensemble.
            supercell: optional, list of int
                The supercell dimension. If not provided, it will be determined by dyn0
            **kwargs : any other attribute of the ensemble
        """

        # N is the number of element in the ensemble
        self.N = 0
        self.structures = []
        self.energies = []
        self.forces = []
        self.stresses = []
        self.xats = []
        self.units = UNITS_DEFAULT
        self.w_0 = None
        self.pols_0 = None
        self.current_w = None
        self.current_pols = None
        
        # On-the-fly key-word.
        # Eventually it will be best to devise a class for this instead.
        self.gp_model = None
        self.flare_calc = None
        self.std_tolerance = None
        self.max_atoms_added = None
        self.update_style = None
        self.update_threshold = None
        self.build_mode = None
        self.output = None
        self.output_name = None
        self.checkpt_name = None
        self.flare_name = None
        self.atoms_name = None
        self.checkpt_files = None
        self.write_model = None
        self.init_atoms = None

        # The frequencies and polarizations of the ensemble
        # In q space
        self.w_q_0 = None
        self.pols_q_0 = None
        self.w_q_current = None
        self.pols_q_current = None

        self.sscha_energies = []
        self.sscha_forces = []

        # If True the frequency smaller than CC.Phonons.__EPSILON_W__ are ignored
        self.ignore_small_w = False

        # The original dynamical matrix used to generate the ensemble
        self.dyn_0 = dyn0.Copy()
        self.T0 = T0

        # This is the weight of each configuration in the sampling.
        # It is updated with the update_weigths function
        self.rho = []
        self.current_dyn = dyn0.Copy()

        self.current_T = T0

        # Supercell size
        self.supercell = np.ones(3, dtype = np.intc)

        if supercell is not None:
            self.supercell[:] = supercell

            # Check if there are inconsistencies
            for i in range(3):
                if self.supercell[i] != dyn0.GetSupercell()[i]:
                    raise ValueError("""Error, you specified a supercell of {},
    while from the dynamical matrix provided I expect a supercell of {}
""".format(self.supercell, dyn0.GetSupercell()))
        else:
            self.supercell[:] = dyn0.GetSupercell()

        # How many atoms in the supercell
        Nsc = np.prod(self.supercell) * self.dyn_0.structure.N_atoms
        nat = self.dyn_0.structure.N_atoms
        nq = len(self.dyn_0.q_tot)
        nat_sc = nat*nq
        assert nq == np.prod(self.supercell), """
Error, the supercell does not match with the q grid of the dynamical matrix.
    Expected supercell size = {}
    Given supercell size = {}

    You can omit the supercell keyword when initializing the ensemble
    if you are not sure on the value.
""".format(nq, supercell)

        # Flag to use the fourier gradient
        # If true, avoid to compute the forces in real space at all.
        self.fourier_gradient = __JULIA_EXT__

        # Prepare the atoms in the supercell structure
        super_struct, itau = dyn0.structure.generate_supercell(self.supercell, get_itau=True)
        self.supercell_structure_original = super_struct.copy()
        self.supercell_structure = super_struct
        self.itau = itau + 1

        # To avoid to recompute each time the same variables store something usefull here
        self.q_start = np.zeros( (self.N, Nsc * 3))
        self.current_q = np.zeros( (self.N, Nsc * 3))

        self.q_opposite_index = None

        # Store also the displacements
        self.u_disps = np.zeros( (self.N, Nsc * 3))
        self.u_disps_qspace = np.zeros( (self.N, 3*nat, nq))
        self.forces_qspace = np.zeros_like(self.u_disps_qspace)
        self.sscha_forces_qspace = np.zeros_like(self.u_disps_qspace)

        # A flag that memorize if the ensemble has also the stresses
        self.has_stress = True

        # A flag for each configuration that check if it possess a force and a stress
        self.force_computed = None
        self.stress_computed = None

        # Get the extra quantities
        self.all_properties = []

        # Initialize the q grid and lattice
        # For the fourier transform
        self.q_grid = np.array(self.dyn_0.q_tot) / CC.Units.A_TO_BOHR
        self.r_lat = np.zeros((nat_sc, 3), dtype = np.float64)
        for i in range(nat_sc):
            self.r_lat[i,:] = self.supercell_structure.coords[i, :] - \
                self.dyn_0.structure.coords[self.itau[i] - 1, :]
        self.r_lat *= CC.Units.A_TO_BOHR

        if __JULIA_EXT__:
            self.init_q_opposite()

        self.u_disps_original = np.zeros_like(self.u_disps)
        self.u_disps_original_qspace = np.zeros_like(self.u_disps_qspace)

        # Setup the attribute control
        self.__total_attributes__ = [item for item in self.__dict__.keys()]
        self.fixed_attributes = True # This must be the last attribute to be setted


        # Setup any other keyword given in input (raising the error if not already defined)
        for key in kwargs:
            self.__setattr__(key, kwargs[key])


    def __setattr__(self, name, value):
        """
        This method is used to set an attribute.
        It will raise an exception if the attribute does not exists (with a suggestion of similar entries)
        """


        if "fixed_attributes" in self.__dict__:
            if name in self.__total_attributes__:
                super(Ensemble, self).__setattr__(name, value)
            elif self.fixed_attributes:
                similar_objects = str( difflib.get_close_matches(name, self.__total_attributes__))
                ERROR_MSG = """
        Error, the attribute '{}' is not a member of '{}'.
        Suggested similar attributes: {} ?
        """.format(name, type(self).__name__,  similar_objects)

                raise AttributeError(ERROR_MSG)
        else:
            super(Ensemble, self).__setattr__(name, value)

        if name == "dyn_0":
            self.w_0, self.pols_0, self.w_q_0, self.pols_q_0 = value.DiagonalizeSupercell(return_qmodes=True)
            self.current_dyn = value.Copy()
            self.current_w = self.w_0.copy()
            self.current_pols = self.pols_0.copy()
            self.w_q_current = self.w_q_0.copy()
            self.pols_q_current = self.pols_q_0.copy()


    def convert_units(self, new_units):
        """
        CONVERT ALL THE VARIABLE IN A COHERENT UNIT OF MEASUREMENTS
        ===========================================================

        This function is used to jump between several unit of measurement.
        You should always call this function before processing data assuming
        a particular kind of units.

        Supported units are:
           - "default" :
               This is the default units. Here the forces are Ry/A displacements and structure are in A
               Dynamical matrix is in Ry/bohr^2. Mass is in Ry units
           - "hartree" :
               Here, everything is stored in Ha units.

        Parameters
        ----------
           - new_units : string
               The target units
        """

        # Check if the input is ok
        assert new_units in SUPPORTED_UNITS, "Error, {} unit is unknown. Try one of {}".format(new_units, SUPPORTED_UNITS)

        # If we already are in the correct units, ignore it
        if new_units == self.units:
            return

        if new_units == UNITS_HARTREE:
            if self.units == UNITS_DEFAULT:
                # Convert the dynamical matrix
                for iq, q in enumerate(self.dyn_0.q_tot):
                    self.dyn_0.dynmats[iq] /= 2
                    self.current_dyn.dynmats[iq] /= 2
                    self.dyn_0.q_tot[iq] /= __A_TO_BOHR__
                    self.current_dyn.q_tot[iq] /= __A_TO_BOHR__

                for k in self.dyn_0.structure.masses.keys():
                    self.dyn_0.structure.masses[k] *= 2
                    self.current_dyn.structure.masses[k] *= 2


                # Convert the cell shape and the coordinates
                self.dyn_0.structure.coords *= __A_TO_BOHR__
                self.dyn_0.structure.unit_cell *= __A_TO_BOHR__
                self.current_dyn.structure.coords *= __A_TO_BOHR__
                self.current_dyn.structure.unit_cell *= __A_TO_BOHR__

                self.forces /= 2 * __A_TO_BOHR__ #Ry/A -> Ha/bohr
                self.sscha_forces /= 2 * __A_TO_BOHR__
                self.xats *= __A_TO_BOHR__
                self.sscha_energies /= 2 # Ry -> Ha
                self.energies /= 2
                self.u_disps *= __A_TO_BOHR__

                if self.has_stress:
                    self.stresses /= 2
            else:
                raise NotImplementedError("Error, I do not know how to convert between {} and {}.".format(self.units, new_units))

        elif new_units == UNITS_DEFAULT:
            if self.units == UNITS_HARTREE:
                # Convert the dynamical matrix
                for iq, q in enumerate(self.dyn_0.q_tot):
                    self.dyn_0.dynmats[iq] *= 2
                    self.current_dyn.dynmats[iq] *= 2
                    self.dyn_0.q_tot[iq] *= __A_TO_BOHR__
                    self.current_dyn.q_tot[iq] *= __A_TO_BOHR__

                for k in self.dyn_0.structure.masses.keys():
                    self.dyn_0.structure.masses[k] /= 2
                    self.current_dyn.structure.masses[k] /= 2


                # Convert the cell shape and the coordinates
                self.dyn_0.structure.coords /= __A_TO_BOHR__
                self.dyn_0.structure.unit_cell /= __A_TO_BOHR__
                self.current_dyn.structure.coords /= __A_TO_BOHR__
                self.current_dyn.structure.unit_cell /= __A_TO_BOHR__

                self.forces *= 2 * __A_TO_BOHR__ # Ha/bohr -> Ry/A
                self.sscha_forces *= 2 * __A_TO_BOHR__
                self.xats /= __A_TO_BOHR__
                self.sscha_energies *= 2 # Ha -> Ry
                self.energies *= 2
                self.u_disps /= __A_TO_BOHR__

                if self.has_stress:
                    self.stresses *= 2

            else:
                raise NotImplementedError("Error, I do not know how to convert between {} and {}.".format(self.units, new_units))
        else:
            raise NotImplementedError("Error, I do not know anything about this conversion")


        # Update the units flag
        self.units = new_units

    def init(self):
        """
        Call this function after the ensemble is computed.
        It performs the fourier transform of the forces and displacements.

        It also computed the displacements and all other important quantities that
        needs to be iterated to actually run a sscha minimization

        And initializes the parameters to perform the fourier transform
        faster at each minimization steps
        """
        if self.N != len(self.structures):
            self.N = self.structures

        # Check if th all_properties is initialized
        if len(self.all_properties) == 0:
            self.all_properties = [None] * self.N

        # Initialize the supercell
        super_struct, itau = self.dyn_0.structure.generate_supercell(self.supercell, get_itau=True)
        self.supercell_structure = super_struct
        self.itau = itau + 1

        nat = self.dyn_0.structure.N_atoms
        nq = self.q_grid.shape[0]
        nat_sc = nat*nq
        dynq = np.zeros((3*nat, 3*nat, nq), dtype = np.complex128, order = "F")
        for i in range(nq):
            dynq[:, :, i] = self.current_dyn.dynmats[i]

        # Get the original u_disps
        self.u_disps_original = np.reshape(
                self.xats - np.tile(self.supercell_structure.coords, (self.N, 1,1)),
                (self.N, 3 * nat_sc),
                order = "C"
            )
        self.u_disps = self.u_disps_original.copy()

        if self.fourier_gradient:
            self.u_disps_qspace = julia.Main.vector_r2q(
                self.u_disps,
                self.q_grid,
                self.itau,
                self.r_lat,
            )
            self.u_disps_original_qspace = self.u_disps_qspace.copy()

            self.forces_qspace = julia.Main.vector_r2q(
                self.forces.reshape((self.N, 3*nat_sc)),
                self.q_grid,
                self.itau,
                self.r_lat
            )

            # These should be in Ry/A to be consistent with the units
            self.sscha_forces_qspace = -julia.Main.multiply_matrix_vector_fourier(
                dynq,
                self.u_disps_qspace * CC.Units.A_TO_BOHR,
                ) * CC.Units.A_TO_BOHR

            self.sscha_energies[:] = -julia.Main.multiply_vector_vector_fourier(
                self.forces_qspace / CC.Units.A_TO_BOHR,
                self.u_disps_qspace * CC.Units.A_TO_BOHR
            ) * 0.5 # The conversion is useless, keep it for clarity

            self.sscha_forces = julia.Main.vector_q2r(
                self.sscha_forces_qspace,
                self.q_grid,
                self.itau,
                self.r_lat
            ).reshape((self.N, nat_sc, 3))
        else:
            self.sscha_energies[:], self.sscha_forces[:,:,:] = self.dyn_0.get_energy_forces(None, displacement = self.u_disps)

            self.forces_qspace = None
            self.u_disps_qspace = None

        self.q_grid = np.array(self.dyn_0.q_tot) / CC.Units.A_TO_BOHR
        nat_sc = self.supercell_structure.N_atoms
        self.r_lat = np.zeros((nat_sc, 3), dtype = np.float64)
        for i in range(nat_sc):
            self.r_lat[i,:] = self.supercell_structure.coords[i, :] - \
                self.dyn_0.structure.coords[self.itau[i] - 1, :]
        self.r_lat *= CC.Units.A_TO_BOHR

        if self.fourier_gradient:
            self.init_q_opposite()



    def load(self, data_dir, population, N, verbose = False, load_displacements = True, raise_error_on_not_found = False, load_noncomputed_ensemble = False,
             timer=None):
        """
        LOAD THE ENSEMBLE
        =================

        This function load the ensemble from a standard calculation.

        The files need to be organized as follows

        data_dir / scf_populationX_Y.dat
        data_dir / energies_supercell_populationX.dat
        data_dir / forces_populationX_Y.dat
        data_dir / pressures_populationX_Y.dat
        data_dir / u_populationX_Y.dat

        X = population
        Y = the configuration id (starting from 1 to N included, fortran convention)

        The files scf_population_X_Y.dat must contain the scf file of the structure.
        It should be in alat units, matching the same alat defined in the starting
        dynamical matrix.

        The energies_supercell.dat file must contain the total energy in Ry for
        each configuration.

        The forces_populationX_Y contains the

        Parameters
        ----------
            data_dir : str
                The path to the directory containing the ensemble. If you used
                the fortran sscha.x code it should match the data_dir option of the
                input file.
            population : int
                The info to distinguish between several ensembles generated in the
                same data_dir. This also should match the correspective property
                of the fortran sscha.x input file.
            N : int
                The dimension of the ensemble. This should match the n_random
                variable from the fortran sscha.x input file.
            verbose : bool, optional
                If true (default false) prints the real timing of the different part
                during the loading.
            load_displacement: bool
                If true the structures are loaded from the u_populationX_Y.dat files,
                otherwise they are loaded from the scf_populationX_Y.dat files.
            raise_error_on_not_found : bool
                If true, raises an error if one force file is missing
            load_noncomputed_ensemble: bool
                If True, it allows for loading an ensemble where some of the configurations forces and stresses are missing.
                Note that it must be compleated before running a SCHA minimization
        """
        A_TO_BOHR = 1.889725989

        # Check if the given data_dir is a real directory
        if not os.path.isdir(data_dir):
            raise IOError("Error, the given data_dir '%s' is not a valid directory." % data_dir)

        # Remove the tailoring slash if any
        if data_dir[-1] == "/":
            data_dir = data_dir[:-1]

        # Load the structures
        self.N = N

        Nat_sc = np.prod(self.supercell) * self.dyn_0.structure.N_atoms

        self.forces = np.zeros( (self.N, Nat_sc, 3), order = "F", dtype = np.float64)
        self.xats = np.zeros( (self.N, Nat_sc, 3), order = "C", dtype = np.float64)

        self.stresses = np.zeros( (self.N, 3,3), order = "F", dtype = np.float64)

        self.sscha_energies = np.zeros(self.N, dtype = np.float64)
        self.energies = np.zeros(self.N, dtype = np.float64)
        self.sscha_forces = np.zeros( (self.N, Nat_sc, 3), order = "F", dtype = np.float64)

        self.u_disps = np.zeros( (self.N, Nat_sc * 3), order = "F", dtype = np.float64)

        # Initialize the computation of energy and forces
        self.force_computed = np.zeros( self.N, dtype = bool)
        self.stress_computed = np.zeros(self.N, dtype = bool)
        self.all_properties = [None] * self.N

        # Add a counter to check if all the stress tensors are present
        count_stress = 0

        # Superstructure
        #dyn_supercell = self.dyn_0.GenerateSupercellDyn(self.supercell)
        super_structure = self.dyn_0.structure.generate_supercell(self.supercell)
        #super_fc = np.real(dyn_supercell.dynmats[0])

        self.structures = []

        total_t_for_loading = 0
        total_t_for_sscha_ef = 0
        t_before_for = time.time()
        for i in range(self.N):
            # Load the structure
            structure = CC.Structure.Structure()
            if os.path.exists(os.path.join(data_dir, "scf_population%d_%d.dat" % (population, i+1))) and not load_displacements:
                if timer:
                    timer.execute_timed_function(structure.read_scf, os.path.join(data_dir, "scf_population%d_%d.dat" % (population, i+1)), alat = self.dyn_0.alat)
                else:
                    structure.read_scf(os.path.join(data_dir, "scf_population%d_%d.dat" % (population, i+1)), alat = self.dyn_0.alat)

                structure.has_unit_cell = True
                structure.unit_cell = super_structure.unit_cell

                # Get the displacement [ANGSTROM]
                if timer:
                    self.u_disps[i,:] = timer.execute_timed_function(structure.get_displacement, super_structure).ravel()
                else:
                    self.u_disps[i,:] = structure.get_displacement(super_structure).ravel()

            else:
                structure = super_structure.copy()
                if timer:
                    disp = timer.execute_timed_function(np.loadtxt, os.path.join(data_dir, "u_population%d_%d.dat" % (population, i+1))) / A_TO_BOHR
                else:
                    disp =np.loadtxt(os.path.join(data_dir, "u_population%d_%d.dat" % (population, i+1))) /__A_TO_BOHR__

                structure.coords += disp
                self.u_disps[i, :] = disp.ravel()

            self.xats[i, :, :] = structure.coords
            self.structures.append(structure)


            # Load forces (Forces are in Ry/bohr, convert them in Ry /A)
            t1 = time.time()
            force_path = os.path.join(data_dir, "forces_population%d_%d.dat" % (population, i+1))

            if os.path.exists(force_path):
                if timer:
                    self.forces[i,:,:] = timer.execute_timed_function(np.loadtxt, force_path) * A_TO_BOHR
                else:
                    self.forces[i,:,:] = np.loadtxt(force_path) * A_TO_BOHR
                self.force_computed[i] = True
            else:
                if raise_error_on_not_found:
                    ERROR_MSG = """
Error, the file '{}' is missing from the ensemble
       data_dir = '{}'
       please, check better your data.
""".format(force_path, data_dir)
                    print(ERROR_MSG)
                    raise IOError(ERROR_MSG)
                else:
                    self.force_computed[i] = False

            # Load stress
            if os.path.exists(os.path.join(data_dir, "pressures_population%d_%d.dat" % (population, i+1))):
                if timer:
                    self.stresses[i,:,:] =  timer.execute_timed_function(np.loadtxt, os.path.join(data_dir, "pressures_population%d_%d.dat" % (population, i+1)))
                else:
                    self.stresses[i,:,:] =  np.loadtxt(os.path.join(data_dir, "pressures_population%d_%d.dat" % (population, i+1)))
                self.stress_computed[i] = True
            else:
                self.stress_computed[i] = False
            t2 = time.time()



#            print "Loading: config %d:" % i
#            for j in range(structure.N_atoms):
#                print "Atom %d" % j
#                print "u_disp = ", structure.get_displacement(self.dyn_0.structure)[j,:]  *A_TO_BOHR
#                print "force = ", self.forces[i, j, :] / A_TO_BOHR
#                print "SCHA force = ", force[j, :] / A_TO_BOHR
#
#            # Debugging stuff
#            u_disp = structure.get_displacement(self.dyn_0.structure).reshape(3 * structure.N_atoms) * A_TO_BOHR
#            print "TEST DOBULE:"
#            print "NORMAL = ", self.dyn_0.dynmats[0].dot(u_disp)
#            print "INVERSE = ", self.dyn_0.dynmats[0].dot(-u_disp)



        if timer:
            timer.add_timer("Load_all_configurations", time.time() - t_before_for)

        if verbose:
            print( "[LOAD ENSEMBLE]: time elapsed for the cycle over the configurations:", time.time() - t_before_for)

        t1 = time.time()
        # Load the energy
        if timer:
            total_energies = timer.execute_timed_function(np.loadtxt, os.path.join(data_dir, "energies_supercell_population%d.dat" % (population)))
        else:
            total_energies = np.loadtxt(os.path.join(data_dir, "energies_supercell_population%d.dat" % (population)))
        self.energies = total_energies[:N]

        # Setup the initial weight
        self.rho = np.ones(self.N, dtype = np.float64)


        t1 = time.time()
        #self.q_start = CC.Manipulate.GetQ_vectors(self.structures, dyn_supercell, self.u_disps)
        t2 = time.time()
        #self.current_q = self.q_start.copy()

        p_count = np.sum(self.stress_computed.astype(int))
        if p_count > 0:
            self.has_stress = True
        else:
            self.has_stress = False

        if timer:
            timer.execute_timed_function(self.init)
        else:
            self.init()

        # Check if the forces and stresses are present
        if not load_noncomputed_ensemble:
            if np.sum(self.force_computed.astype(int)) != self.N:
                ERROR_MSG = """
Error, the following force files are missing from the ensemble:
{}""".format(np.arange(self.N)[~self.force_computed])
                print(ERROR_MSG)
                raise IOError(ERROR_MSG)

            if p_count > 0 and p_count != self.N:
                ERROR_MSG = """
Error, the following stress files are missing from the ensemble:
{}""".format(np.arange(self.N)[~self.stress_computed])
                print(ERROR_MSG)
                raise IOError(ERROR_MSG)




    def load_from_calculator_output(self, directory, out_ext = ".pwo", timer=None):
        """
        LOAD THE ENSEMBLE FROM A CALCULATION
        ====================================

        This subroutine allows to directly load the ensemble from the output files
        of a calculation. This works and has been tested for quantum espresso,
        however in principle any output file from an ase supported format
        should be readed.

        NOTE: This subroutine requires ASE to be correctly installed.

        Parameters
        ----------
            directory : string
                Path to the directory that contains the output of the calculations
            out_ext : string
                The extension of the files that will be readed.
        """

        assert __ASE__, "ASE library required to load from the calculator output file."

        # Get all the output file
        output_files = ["{}/{}".format(directory, x) for x in os.listdir(directory) if x.endswith(out_ext)]

        self.N = len(output_files)
        nat_sc = np.prod(self.supercell) * self.dyn_0.structure.N_atoms

        self.forces = np.zeros( (self.N, nat_sc, 3), order = "F", dtype = np.float64)
        self.xats = np.zeros( (self.N, nat_sc, 3), order = "C", dtype = np.float64)

        self.stresses = np.zeros( (self.N, 3,3), order = "F", dtype = np.float64)

        self.sscha_energies = np.zeros(self.N, dtype = np.float64)
        self.energies = np.zeros(self.N, dtype = np.float64)
        self.sscha_forces = np.zeros( (self.N, nat_sc, 3), order = "F", dtype = np.float64)

        self.u_disps = np.zeros( (self.N, nat_sc * 3), order = "F", dtype = np.float64)

        # Initialize the computation of energy and forces
        self.force_computed = np.ones(self.N, dtype = bool)
        self.stress_computed = np.ones(self.N, dtype = bool)
        self.all_properties = [None] * self.N

        # Add a counter to check if all the stress tensors are present
        count_stress = 0

        # Superstructure
        dyn_supercell = self.dyn_0.GenerateSupercellDyn(self.supercell)
        super_structure = dyn_supercell.structure
        super_fc = dyn_supercell.dynmats[0]

        self.structures = []

        for i, outf in enumerate(output_files):
            ase_struct = ase.io.read(outf)

            # Get the structure
            structure = CC.Structure.Structure()
            structure.generate_from_ase_atoms(ase_struct)

            self.xats[i, :, :] = structure.coords
            self.structures.append(structure)

            # Get the displacement [ANGSTROM]
            self.u_disps[i,:] = structure.get_displacement(super_structure).reshape( 3 * nat_sc)

            # Get the energy
            energy = ase_struct.get_potential_energy()
            energy /= Rydberg
            self.energies[i] = energy

            # Get the forces [eV/A -> Ry/A]
            forces = ase_struct.get_forces() / Rydberg
            self.forces[i, :, :] = forces

            # Get the stress if any
            try:
                stress = - ase_struct.get_stress(voigt=False)
                # eV/A^3 -> Ry/bohr^3
                stress /= Rydberg / Bohr**3
                count_stress += 1
                self.stresses[i, :, :] = stress
            except:
                pass

        self.rho = np.ones(self.N, dtype = np.float64)

        t1 = time.time()
        # self.q_start = CC.Manipulate.GetQ_vectors(self.structures, dyn_supercell, self.u_disps)
        t2 = time.time()
        # self.current_q = self.q_start.copy()

        if count_stress == self.N:
            self.has_stress = True
        else:
            self.has_stress = False

        if timer:
            timer.execute_timed_function(self.init)
        else:
            self.init()


    def save(self, data_dir, population, use_alat = False):
        """
        SAVE THE ENSEMBLE
        =================


        This function saves the ensemble in a way the original fortran SSCHA code can read it.
        Look at the load function documentation to see clearely how it is saved.

        NOTE: This method do not save the dynamical matrix used to generate the ensemble (i.e. self.dyn_0)
        remember to save it separately to really save all the info about the ensemble.

        Parameters
        ----------
            data_dir : string
                Path to the directory in which the data will be saved. If it does not exists, it will be created
            population : int
                The id of the population, usefull if you want to save more ensemble in the same data_dir without overwriting
                the data.
            use_alat : bool
                If true the scf_populationX_Y.dat files will be saved in alat units, as specified by the dynamical matrix.
                Also the unit cell will be omitted. This is done to preserve retrocompatibility with ensembles generated by
                older versions of the sscha code
        """
        A_TO_BOHR = 1.889725989


        if not Parallel.am_i_the_master():
            return

        # Check if the data dir exists
        if not os.path.exists(data_dir):
            os.makedirs(data_dir)

        # Check if the ensemble has really been initialized
        if self.N == 0:
            raise ValueError("Error, the ensemble seems to be not initialized.")

        # Check if the given data_dir is a real directory
        if os.path.exists(data_dir) and not os.path.isdir(data_dir):
            raise IOError("Error, the given data_dir %s is not a valid directory." % data_dir)
        if not os.path.exists(data_dir):
            os.mkdir(data_dir)

        # Remove the tailoring slash if any
        if data_dir[-1] == "/":
            data_dir = data_dir[:-1]


        # Save the energies
        np.savetxt(os.path.join(data_dir, "energies_supercell_population%d.dat" % (population)), self.energies)

        self.dyn_0.save_qe("dyn_start_population%d_" % population)
        self.current_dyn.save_qe("dyn_end_population%d_" % population)

        # Save the displacements with the dynamical matrix used to generate the ensemble
        # In this way the displacements are computed with the correct dynamical matrix
        cd = self.current_dyn
        self.update_weights(self.dyn_0, self.current_T)

        #super_dyn = self.dyn_0.GenerateSupercellDyn(self.supercell)

        for i in range(self.N):
            # Save the forces
            if self.force_computed[i]:
                np.savetxt("%s/forces_population%d_%d.dat" % (data_dir, population, i+1), self.forces[i,:,:] / A_TO_BOHR)

            # Save the configurations
            struct = self.structures[i]
            if use_alat:
                struct.save_scf("%s/scf_population%d_%d.dat" % (data_dir, population, i+1), self.dyn_0.alat, True)
            else:
                struct.save_scf("%s/scf_population%d_%d.dat" % (data_dir, population, i+1))

            u_disp = self.u_disps[i, :].reshape((struct.N_atoms, 3))# struct.get_displacement(super_dyn.structure)
            np.savetxt("%s/u_population%d_%d.dat" % (data_dir, population, i+1), u_disp * A_TO_BOHR)

            # Save the stress tensors if any
            if self.has_stress and self.stress_computed[i]:
                np.savetxt("%s/pressures_population%d_%d.dat" % (data_dir, population, i+1), self.stresses[i,:,:])

        # Return back to the old dynamical matrix
        self.update_weights(cd, self.current_T)


    def save_bin(self, data_dir, population_id = 1):
        """
        FAST SAVE OF THE ENSEMBLE
        =========================

        This function is a fast way of saving the ensemble.
        It is faster and make use of less disk space than the save.
        The drawback is that can only be opened with numpy

        Parameters
        ----------
            data_dir : string
                path to the folder in which the ensemble is saved
            population_id : int
                The id of the population. This can be used to save
                several ensembles in the same data_dir
        """


        if not Parallel.am_i_the_master():
            return

        # Check if the data dir exists
        if not os.path.exists(data_dir):
            os.makedirs(data_dir)


        if Parallel.am_i_the_master():
            np.save("%s/energies_pop%d.npy" % (data_dir, population_id), self.energies)
            np.save("%s/forces_pop%d.npy" % (data_dir, population_id), self.forces)

            # Save the structures
            np.save("%s/xats_pop%d.npy" % (data_dir, population_id), self.xats)

            if self.has_stress:
                np.save("%s/stresses_pop%d.npy" % (data_dir, population_id), self.stresses)

            self.dyn_0.save_qe("%s/dyn_gen_pop%d_" % (data_dir, population_id))

            if np.all(len(list(x)) > 0 for x in self.all_properties):
                with open(os.path.join(data_dir, "all_properties_pop%d.json" % population_id), "w") as fp:
                    json.dump({"properties" : self.all_properties}, fp, cls=NumpyEncoder)

    def save_extxyz(self, filename, append_mode = True):
        """
        SAVE INTO EXTXYZ FORMAT
        =======================

        ASE extxyz format is used for build the training set for the nequip and allegro neural network potentials.

        Note, this is the same as save_enhanced_xyz, but it uses ASE builtin function.
        If ase is not found, it will use the save_enhanced_xyz function.

        Parameters
        ----------
            filename : str
                The path to the .extxyz file containing the ensemble
            append_mode: bool
                If true the ensemble is appended
        """

        if not __ASE__:
            self.save_enhanced_xyz(filename, append_mode = append_mode)
            raise ImportError("Error, this function requires ASE installed")


        ase_structs = []

        for i, s in enumerate(self.structures):
            energy = self.energies[i] * Rydberg  # Ry -> eV
            forces = self.forces[i, :, :] * Rydberg  # Ry/A -> eV/A
            stress = -self.stresses[i, :, :] * Rydberg /  Bohr**3 # Ry/Bohr^3 -> eV/A^3 (with ase conventions on sign)
            struct = s.get_ase_atoms()

            calculator = ase.calculators.singlepoint.SinglePointCalculator(struct, energy = energy,
                forces = forces, stress = CC.Methods.transform_voigt(stress))

            struct.set_calculator(calculator)
            ase_structs.append(struct)

        # Now save the extended xyz
        ase.io.write(filename, ase_structs, format = "extxyz", append = append_mode)


    def save_enhanced_xyz(self, filename, append_mode = True, stress_key = "stress", forces_key = "forces", energy_key = "energy"):
        """
        Save the ensemble as an enhanced xyz.

        This is the default format for training the GAP potentials with quippy.

        Parameters
        ----------
            filename : string
                Path to the xyz file in which to save.
            append_mode : bool
                If true, does not overwrite the previous existing file, but append the ensemble on the bottom.
                This is the way to concatenate easily more ensembles.
        """
        # Save only if the current processor is the master
        if Parallel.am_i_the_master():

            lines = []
            for i in range(self.N):
                # Add the number of atoms
                struct = self.structures[i]
                lines.append("{:d}\n".format(struct.N_atoms))

                # Prepare the enriched line of xyz with the description of the structure
                info = 'pbc="T T T" ' # Periodic boundary conditions
                info += 'Lattice="{:20.16f} {:20.16f} {:20.16f} {:20.16f} {:20.16f} {:20.16f} {:20.16f} {:20.16f} {:20.16f}" '.format(*list(struct.unit_cell.ravel()))

                # Add the energy
                info += '{}={:.16f} '.format(energy_key, self.energies[i] * Rydberg)

                # Add the virial stress only if present
                if self.stress_computed[i]:
                    stress_data = - self.stresses[i].ravel() * CC.Units.RY_PER_BOHR3_TO_EV_PER_A3
                    info += '{}="{:20.16f} {:20.16f} {:20.16f} {:20.16f} {:20.16f} {:20.16f} {:20.16f} {:20.16f} {:20.16f}" '.format(stress_key, *list(stress_data))

                # Add the secription of the xyz format
                info += 'Properties=species:S:1:pos:R:3:{}:R:3\n'.format(forces_key)

                lines.append(info)

                # Append the structure and the forces
                for j in range(struct.N_atoms):
                    line = "{}  ".format(struct.atoms[j])
                    line += " {:20.16f} {:20.16f} {:20.16f}    ".format(*list(struct.coords[j, :]))
                    line += " {:20.16f} {:20.16f} {:20.16f}\n".format(*list(self.forces[i, j, :] * Rydberg))
                    lines.append(line)

            # Save the work
            c = "a"
            if not append_mode:
                c = "w"
            with open(filename, c) as fp:
                fp.writelines(lines)

        # Force other processors to wait for the master
        CC.Settings.barrier()

    def save_raw(self, root_directory, type_dict = None):
        """
        Save the ensemble as a set of raw files.

        This is the default format for training with deepmd

        Parameters
        ----------
            filename : string
                The directory on which to save the ensemble. If it does not exist, it is create.
                NOTE: this will overwrite any other ensemble saved in raw format in that directory
            type_dict : dict
                The dictionary between integers and atomic types. If not provided, it is generated on the spot and returned.

        Returns
        -------
            type_dict : dict
                The dictionary of the parameters
        """
        nat = self.current_dyn.structure.N_atoms * np.prod(self.current_dyn.GetSupercell())

        if type_dict is None:
            atm = np.unique(self.current_dyn.structure.atoms)
            type_dict = {x : i for i, x in enumerate(atm)}

        inv_dict = {i : x for x, i in type_dict.items()}


        # Save only if the current processor is the master
        if Parallel.am_i_the_master():
            if not os.path.exists(root_directory):
                os.makedirs(root_directory)

            if not os.path.isdir(root_directory):
                raise IOError("Error, save_raw expects a directory, but '{}' is not a directory.".format(root_directory))

            # Save the energies
            np.savetxt(os.path.join(root_directory, "energy.raw"), self.energies * Rydberg)

            # Save the positions
            np.savetxt(os.path.join(root_directory, "coord.raw"), self.xats.reshape((self.N, 3 * nat)))

            # Save the box
            #Prepare an array with all the unit cells
            np.savetxt(os.path.join(root_directory, "box.raw"), np.array([s.unit_cell.ravel() for s in self.structures]))

            # Save the forces
            np.savetxt(os.path.join(root_directory, "force.raw"), self.forces.reshape((self.N, 3*nat)) * Rydberg)

            # Save the stress
            #TODO: Check if there is a -1 sign or if the the units are correct
            np.savetxt(os.path.join(root_directory, "virial.raw"), self.stresses.reshape((self.N, 9)) * __GPa__ * 10000)

            # Save the types
            ss = self.current_dyn.structure.generate_supercell(self.current_dyn.GetSupercell())

            with open(os.path.join(root_directory, "type_map.raw"), "w") as fp:
                line = " ".join([inv_dict[x] for x in np.arange(len(type_dict))])
                fp.write(line + "\n")

            with open(os.path.join(root_directory, "type.raw"), "w") as fp:
                line = " ".join([str(type_dict[x]) for x in ss.atoms])
                fp.write(line + "\n")



        # Force other processors to wait for the master
        CC.Settings.barrier()





    def load_bin(self, data_dir, population_id = 1, avoid_loading_dyn = False, timer=None):
        """
        LOAD THE BINARY ENSEMBLE
        ========================

        This function loads the ensemble saved with save_bin(...)

        Parameters
        ----------
            data_dir : string
                The directory containing the ensemble
            population_id : int
                The esnemble population identifier.
            avoid_loading_dyn : bool
                If true, the dynamical matrix is not loaded.
        """

        self.energies = np.load("%s/energies_pop%d.npy" % (data_dir, population_id))
        self.forces = np.load("%s/forces_pop%d.npy" % (data_dir, population_id))
        self.xats = np.load("%s/xats_pop%d.npy" % (data_dir, population_id))

        # Load the number of configurations
        self.N = len(self.energies)

        stress_path = "%s/stresses_pop%d.npy" % (data_dir, population_id)
        if os.path.exists(stress_path):
            self.stresses = np.load(stress_path)
            self.has_stress = True
        else:
            self.has_stress = False

        # Load the original dynamical matrix
        if not avoid_loading_dyn:
            self.dyn_0 = CC.Phonons.Phonons("%s/dyn_gen_pop%d_" % (data_dir, population_id), self.dyn_0.nqirr)
            self.current_dyn = self.dyn_0.Copy()
            self.supercell = self.dyn_0.GetSupercell()

        super_structure = self.dyn_0.structure.generate_supercell(self.supercell)
        Nat_sc = super_structure.N_atoms

        self.sscha_energies = np.zeros(self.N, dtype = np.float64)
        self.sscha_forces = np.zeros( (self.N, Nat_sc, 3), order = "F", dtype = np.float64)
        self.u_disps = np.zeros( (self.N, 3 * Nat_sc), order = "F", dtype = np.float64)

        # Build the structures
        self.structures = [None] * self.N
        for i in range(self.N):
            self.structures[i] = super_structure.copy()
            self.structures[i].coords = self.xats[i,:,:]
            self.u_disps[i, :] = (self.xats[i, :, :] - super_structure.coords).reshape( 3*Nat_sc )


        # Initialize everything for running the minimization faster.
        self.init()

        # Setup the initial weights
        self.rho = np.ones(self.N, dtype = np.float64)

        # Setup that both forces and stresses are not computed
        self.stress_computed = np.ones(self.N, dtype = bool)
        self.force_computed = np.ones(self.N, dtype = bool)

        all_prop_fname = os.path.join(data_dir, "all_properties_pop%d.json" % population_id)
        self.all_properties = [{}] * self.N
        if os.path.exists(all_prop_fname):
            with open(os.path.join(data_dir, "all_properties_pop%d.json" % population_id), "r") as fp:
                try:
                    props= json.load(fp)
                    reading = True
                    if "properties" in props:
                        self.all_properties = props["properties"]
                    else:
                        reading = False
                except:
                    reading = False

                if not reading:
                    warnings.warn("WARNING: found file {} but not able to load the properties keyword.".format(all_prop_fname))


        if timer:
            timer.execute_timed_function(self.init)
        else:
            self.init()


    def init_from_structures(self, structures):
        """
        Initialize the ensemble from the given list of structures

        Parameters
        ----------
            structures : list of structures
                The list of structures used to initialize the ensemble
        """

        # Perform the standard initialization

        self.N = len(structures)
        Nat_sc = np.prod(self.supercell) * self.dyn_0.structure.N_atoms

        self.structures = [x for x in structures]

        self.sscha_energies = np.zeros( ( self.N), dtype = np.float64)
        self.sscha_forces = np.zeros((self.N, Nat_sc, 3), dtype = np.float64, order = "F")

        self.energies = np.zeros(self.N, dtype = np.float64)
        self.forces = np.zeros( (self.N, Nat_sc, 3), dtype = np.float64, order = "F")
        self.stresses = np.zeros( (self.N, 3, 3), dtype = np.float64, order = "F")
        self.u_disps = np.zeros( (self.N, Nat_sc * 3), dtype = np.float64, order = "F")
        self.xats = np.zeros((self.N, Nat_sc, 3), dtype = np.float64, order = "C")
        for i, s in enumerate(self.structures):
            # Get the displacements
            self.xats[i, :, :] = s.coords

        # Initialize the supercell
        super_struct, itau = self.dyn_0.structure.generate_supercell(self.supercell, get_itau=True)
        self.supercell_structure = super_struct
        self.itau = itau + 1

        self.u_disps[:,:] = np.reshape(self.xats - np.tile(self.supercell_structure.coords, (self.N, 1,1)), (self.N, 3 * Nat_sc), order = "C")
        self.u_disps_original = self.u_disps.copy()

        #self.sscha_energies[:], self.sscha_forces[:,:,:] = self.dyn_0.get_energy_forces(None, displacement = self.u_disps)

        # Initialize the vectors in fourier space
        if self.fourier_gradient:
            self.u_disps_qspace = julia.Main.vector_r2q(
                self.u_disps,
                self.q_grid,
                self.itau,
                self.r_lat
            )
            self.u_disps_original_qspace = julia.Main.vector_r2q(
                self.u_disps_original,
                self.q_grid,
                self.itau,
                self.r_lat
            )
            # Get the dynamical matrix in the fourier format
            nat = self.dyn_0.structure.N_atoms
            nq = self.q_grid.shape[0]
            dynq = np.zeros((3*nat, 3*nat, nq), dtype = np.complex128, order = "F")
            for iq in range(nq):
                dynq[:, :, iq] = self.current_dyn.dynmats[iq]

            self.u_disps_original_qspace = self.u_disps_qspace.copy()
            self.forces_qspace = np.zeros_like(self.u_disps_qspace)
            self.sscha_forces_qspace = - julia.Main.multiply_matrix_vector_fourier(
                dynq,
                self.u_disps_original_qspace * CC.Units.A_TO_BOHR,
            )
            self.sscha_energies[:] = julia.Main.multiply_vector_vector_fourier(
                self.sscha_forces_qspace,
                self.u_disps_original_qspace * CC.Units.A_TO_BOHR
            ) * 0.5


        self.rho = np.ones(self.N, dtype = np.float64)
        self.current_dyn = self.dyn_0.Copy()
        self.current_T = self.T0

        # Setup that both forces and stresses are not computed
        self.stress_computed = np.zeros(self.N, dtype = bool)
        self.force_computed = np.zeros(self.N, dtype = bool)

        # Setup the all properties
        self.all_properties = [{}] * self.N

        # Initialize the opposite q points
        # Useful to compute the transpose symmetry in q space
        self.init_q_opposite()

        # Initialize the supercell

        self.q_grid = np.array(self.dyn_0.q_tot) / CC.Units.A_TO_BOHR
        nat_sc = self.supercell_structure.N_atoms
        self.r_lat = np.zeros((nat_sc, 3), dtype = np.float64)
        for i in range(nat_sc):
            self.r_lat[i,:] = self.supercell_structure.coords[i, :] - \
                self.dyn_0.structure.coords[self.itau[i] - 1, :]
        self.r_lat *= CC.Units.A_TO_BOHR
        self.init_q_opposite()





    def init_q_opposite(self):
        """
        Setup the inverse q points.

        This subroutine identifies the inverse of each q point from the dynamical matrix"""
        if self.fourier_gradient:
            bg = self.current_dyn.structure.get_reciprocal_vectors() / (2* np.pi )
            self.q_opposite_index = julia.Main.get_opposite_q(
                np.array(self.current_dyn.q_tot, dtype = np.float64),
                bg
            )



    def generate(self, N, evenodd = True, project_on_modes = None, sobol = False, sobol_scramble = False, sobol_scatter = 0.0):
        """
        GENERATE THE ENSEMBLE
        =====================

        This subroutine generates the ensemble from dyn0 and T0 setted when this
        class is created.
        You still need to generate the forces for the configurations.

        Parameters
        ----------
            N : int
                The number of random configurations to be extracted
            evenodd : bool, optional
                If true for each configuration also the opposite is extracted
            project_on_modes : ndarray(size=(3*nat_sc, nproj)), optional
                If different from None the displacements are projected on the
                given modes.
            sobol : bool, optional (Default = False)
                 Defines if the calculation uses random Gaussian generator or Sobol Gaussian generator.
            sobol_scramble : bool, optional (Default = False)
                Set the optional scrambling of the generated numbers taken from the Sobol sequence.
            sobol_scatter : real (0.0 to 1) (Deafault = 0.0)
                Set the scatter parameter to displace the Sobol positions randommly.

        """

        if evenodd and (N % 2 != 0):
            raise ValueError("Error, evenodd allowed only with an even number of random structures")

        self.N = N
        Nat_sc = np.prod(self.supercell) * self.dyn_0.structure.N_atoms
        self.structures = []
        #super_dyn = self.dyn_0.GenerateSupercellDyn(self.supercell)
        super_struct = self.dyn_0.structure.generate_supercell(self.dyn_0.GetSupercell())

        structures = []
        if evenodd:
            structs = self.dyn_0.ExtractRandomStructures(N // 2, self.T0, project_on_vectors = project_on_modes, lock_low_w = self.ignore_small_w, sobol = sobol, sobol_scramble = sobol_scramble, sobol_scatter = sobol_scatter)  # normal Sobol generator****Diegom_test****



            for i, s in enumerate(structs):
                structures.append(s)
                new_s = s.copy()
                # Get the opposite displacement structure
                new_s.coords = super_struct.coords - new_s.get_displacement(super_struct)
                structures.append(new_s)
        else:
            structures = self.dyn_0.ExtractRandomStructures(N, self.T0, project_on_vectors = project_on_modes, lock_low_w = self.ignore_small_w, sobol = sobol, sobol_scramble = sobol_scramble, sobol_scatter = sobol_scatter)  # normal Sobol generator****Diegom_test****


        # Enforce all the processors to share the same structures
        structures = CC.Settings.broadcast(structures)

        self.init_from_structures(structures)

    # def get_unwrapped_ensemble(self, subtract_sscha = True, verbose = True):
    #     """
    #     This subroutine gets the displacements, forces and stochastic weights of the ensemble
    #     unwrapping with the symmetries: for each configuraiton, we add all other configurations equivalent by simmetries

    #     NOTE: it works only if SPGLIB is installed

    #     Parameter
    #     ---------
    #         subtract_sscha : bool
    #             If true (default), instead of the forces, the method returns the forces subtracted by the
    #             SCHA forces.
    #         verbose : bool
    #             If true, the method prints into stdout the timing.

    #     Returns
    #     -------
    #         u_disps : ndarray(size = (n_configs * n_syms, 3*nat), dtype = np.double)
    #             The displacements of atomic configurations with respect to the average positions
    #         forces : ndarray(size = (n_configs * n_syms, 3*nat), dtype = np.double)
    #             The forces that acts on each configuration (subtracted by the SSCHA if requested)
    #         weights : ndarray(size = n_configs * n_syms, dytpe = no.double)
    #             The weights of the configurations
    #     """

    #     # First of all, we need to get the symmetries

    #     # Get the symmetries
    #     if not __SPGLIB__:
    #         raise ImportError("Error, get_unwrapped_ensemble mehtod requires spglib")

    #     # Get the symmetries from spglib
    #     super_structure = self.current_dyn.structure.generate_supercell(self.supercell)
    #     spglib_syms = spglib.get_symmetry(super_structure.get_ase_atoms())

    #     # Convert them into the cellconstructor format
    #     cc_syms = CC.symmetries.GetSymmetriesFromSPGLIB(spglib_syms, False)

    #     print("N syms:", len(cc_syms))

    #     n_syms = len(cc_syms)
    #     nat_sc = super_structure.N_atoms
    #     new_N = n_syms * self.N

    #     # Get the IRT atoms
    #     irts = np.zeros( (n_syms, nat_sc), dtype = int)
    #     for i in range(n_syms):
    #         irts[i, :] = CC.symmetries.GetIRT(super_structure, cc_syms[i]) + 1 # Py -> Fortran indexing



    #     old_udisps = np.zeros( self.u_disps.shape, dtype = np.double)
    #     old_forces = np.zeros( self.forces.shape, dtype = np.double)
    #     new_udisps = np.zeros( (new_N, 3 * nat_sc), dtype = np.double)
    #     new_forces = np.zeros( (new_N, 3 * nat_sc), dtype = np.double)

    #     # Convert to crystal coordinates
    #     t1 = time.time()
    #     for i in range(self.N):
    #         v = self.u_disps[i, :].reshape((nat_sc, 3))
    #         old_udisps[i, :] = CC.Methods.cart_to_cryst(super_structure.unit_cell, v).ravel()


    #         v = self.forces[i, :].reshape((nat_sc, 3))
    #         if subtract_sscha:
    #             v -= self.sscha_forces[i, :].reshape((nat_sc, 3))

    #         old_forces[i, :] = CC.Methods.cart_to_cryst(super_structure.unit_cell, v).ravel()
    #     t2 = time.time()

    #     if verbose:
    #         print("Time to convert everything to crystal coordinates: {} s".format(t2 - t1))

    #     # Unwrap the ensemble
    #     new_udisps[:,:] = SCHAMethods.unwrap_ensemble(old_udisps, cc_syms[:3, :3].astype(int), irts, nat_sc, n_syms)
    #     new_forces[:,:] = SCHAMethods.unwrap_ensemble(old_forces, cc_syms[:3, :3].astype(int), irts, nat_sc, n_syms)


    #     t3 = time.time()
    #     if verbose:
    #         print("Time to unwrap the ensemble: {} s".format(t3 - t2))

    #     # Convert to cartesian coordinates once more
    #     v = new_udisps.reshape((new_N, nat_sc, 3))
    #     new_udisps = CC.Methods.cryst_to_cart(super_structure.unit_cell, v).reshape((new_N, 3 * nat_sc))

    #     v = new_forces.reshape((new_N, nat_sc, 3))
    #     new_forces = CC.Methods.cryst_to_cart(super_structure.unit_cell, v).reshape((new_N, 3*nat_sc))

    #     t4 = time.time()
    #     if verbose:
    #         print("Time to convert back to cartesian: {} s".format(t4 - t3))

    #     weights = np.zeros( (new_N), dtype = np.double)
    #     for i in range(self.N):
    #         weights[n_syms * i : n_syms * (i + 1)] = self.rho[i]
    #     t5 = time.time()

    #     if verbose:
    #         print("Time to unwrap the weights: {} s".format(t5 - t4))

    #         print("    overall time of get_unwrapped_ensemble: {} s".format(t5- t1))

    #     return new_udisps, new_forces, weights




    def _unwrap_symmetries_(self):
        """
        UNWRAP THE ENSEMBLE
        ===================

        This function unwraps the current ensemble by introducing the displacements
        (and energies and forces) of the symmetric specular configurations.
        This allows for a simple simmetrization of the odd3 correction.

        NOTE: stress tensors are not unwrapped!

        NOTE: This works only if spglib is installed
        """

        # Get the symmetries
        if not __SPGLIB__:
            raise ImportError("Error, unwrap_symmetries mehtod requires spglib to be importable")

        # Get the symmetries from spglib
        super_structure = self.current_dyn.structure.generate_supercell(self.supercell)
        spglib_syms = spglib.get_symmetry(super_structure.get_ase_atoms())

        # Convert them into the cellconstructor format
        cc_syms = CC.symmetries.GetSymmetriesFromSPGLIB(spglib_syms, False)

        print("N syms:", len(cc_syms))

        n_syms = len(cc_syms)
        nat_sc = super_structure.N_atoms

        # Get the IRT atoms
        t1 = time.time()
        irts = np.zeros( (n_syms, nat_sc), dtype = int)
        for i in range(n_syms):
            irts[i, :] = CC.symmetries.GetIRT(super_structure, cc_syms[i])
        t2 = time.time()

        print ("Time elapsed to compute IRTS:", t2 - t1, "s")

        new_N = self.N * n_syms
        u_disps_new = np.zeros( (new_N, 3 * nat_sc), dtype = np.float64, order = "F")
        forces_new = np.zeros( (new_N, nat_sc, 3), dtype = np.float64, order = "F")
        rho_new = np.zeros( (new_N), dtype = np.float64)
        xats_new = np.zeros( (new_N, nat_sc, 3), dtype = np.float64, order = "C")
        energies_new = np.zeros( (new_N), dtype = np.float64)
        sscha_energies_new = np.zeros( (new_N), dtype = np.float64)
        sscha_forces_new = np.zeros( (new_N, nat_sc, 3), dtype = np.float64, order = "F")
        new_structures = []

        t1 = time.time()
        for x in range(self.N):
            print ("Config %d" % x)
            for i in range(n_syms):

                index = n_syms * x + i

                u_v = self.u_disps[x, :].reshape((nat_sc, 3))
                u_new = CC.symmetries.ApplySymmetryToVector(cc_syms[i], u_v, super_structure.unit_cell, irts[i, :])
                u_disps_new[index, :] = u_new.ravel()
                xats_new[index, :, :] = super_structure.coords + u_new

                f_v = self.forces[x, :, :]
                f_new = CC.symmetries.ApplySymmetryToVector(cc_syms[i], f_v, super_structure.unit_cell, irts[i, :])
                forces_new[index, :, :] = f_new

                f_v = self.sscha_forces[x, :, :]
                f_new = CC.symmetries.ApplySymmetryToVector(cc_syms[i], f_v, super_structure.unit_cell, irts[i, :])
                sscha_forces_new[index, :, :] = f_new

                rho_new[index] = self.rho[x]
                energies_new[index] = self.energies[x]
                sscha_energies_new[index] = self.sscha_energies[x]

                tmp_struct = super_structure.copy()
                tmp_struct.coords = xats_new[index, :, :]
                new_structures.append(tmp_struct)
        t2 = time.time()

        print ("Time elapsed unwrapping the ensemble:", t2 - t1, "s")

        # Update the ensemble
        self.N = new_N
        self.u_disps = u_disps_new
        self.xats = xats_new
        self.rho = rho_new
        self.structures = new_structures
        self.energies = energies_new
        self.forces = forces_new
        self.sscha_energies = sscha_energies_new
        self.sscha_forces = sscha_forces_new

    def update_displacements(self, new_structure):
        """
        Update the displacement vector in fourier space
        using the new structure.
        """
        self.u_disps_qspace[:,:,:] = self.u_disps_original_qspace.copy()
        delta = self.dyn_0.structure.coords - new_structure.coords

        # The update only shift the Gamma value of the displacements
        nq = self.q_grid.shape[0]
        self.u_disps_qspace[:,:,0] += np.tile(delta.ravel(), (self.N, 1)) * np.sqrt(nq)


    def update_weights_fourier(self, new_dynamical_matrix, newT, timer=None):
        """
        IMPORTANCE SAMPLING
        ===================


        This function updates the importance sampling for the given dynamical matrix.
        The result is written in the self.rho variable


        Parameters
        ----------
            new_dynamical_matrix : CC.Phonons.Phonons()
                The new dynamical matrix on which you want to compute the averages.
            new_T : float
                The new temperature.
        """

        self.current_T = newT

        # Check if the dynamical matrix has changed
        changed_dyn = np.max([np.max(np.abs(self.current_dyn.dynmats[i] - new_dynamical_matrix.dynmats[i])) for i in range(len(self.current_dyn.q_tot))])
        changed_dyn = changed_dyn > 1e-30

        # Check if the structure has changed
        changed_struct = np.max(np.abs(self.current_dyn.structure.coords - new_dynamical_matrix.structure.coords)) > 1e-10

        # Prepare the new displacements
        #super_struct0 = self.dyn_0.structure.generate_supercell(self.supercell)
        super_struct0 = self.supercell_structure_original.copy()
        if changed_struct:
            super_structure = new_dynamical_matrix.structure.generate_supercell(self.supercell)
            self.supercell_structure = super_structure.copy()
        else:
            super_structure = self.supercell_structure.copy()

        Nat_sc = super_structure.N_atoms

        #self.u_disps[:,:] = self.xats.reshape((self.N, 3*Nat_sc)) - np.tile(super_structure.coords.ravel(), (self.N,1))
        #old_disps[:,:] = self.xats.reshape((self.N, 3*Nat_sc)) - np.tile(super_struct0.coords.ravel(), (self.N,1))


        # Get the new displacements.
        # In fourier space this only affects the q=0 point
        self.update_displacements(new_dynamical_matrix.structure)

        # Get the lattice vectors
        nat_sc = super_structure.N_atoms


        # Get the displacements according to Fourier
        u_disp_fourier_new = self.u_disps_qspace
        u_disp_fourier_old = self.u_disps_original_qspace

        if changed_dyn:
            if timer:
                w_new, pols, wqn, polsqn = timer.execute_timed_function(new_dynamical_matrix.DiagonalizeSupercell, return_qmodes=True)
            else:
                w_new, pols, wqn, polsqn = new_dynamical_matrix.DiagonalizeSupercell(return_qmodes=True)#new_super_dyn.DyagDinQ(0)
            self.current_w = w_new.copy()
            self.current_pols = pols.copy()
            self.w_q_current = wqn.copy()
            self.pols_q_current = polsqn.copy()
        else:
            w_new = self.current_w.copy()
            pols  = self.current_pols.copy()
            wqn = self.w_q_current.copy()
            polsqn = self.pols_q_current.copy()
            #w_new, pols = new_dynamical_matrix.DiagonalizeSupercell()#new_super_dyn.DyagDinQ(0)
            #self.current_w = w_new.copy()
            #self.current_pols = pols.copy()


        # Get the dynq matrix in the correct format for the julia call
        t1 = time.time()
        nat = self.current_dyn.structure.N_atoms
        nq = len(self.current_dyn.q_tot)
        dynq = np.zeros((3*nat, 3*nat, nq), dtype = np.complex128, order = "F")
        for i in range(len(new_dynamical_matrix.q_tot)):
            dynq[:, :, i] = new_dynamical_matrix.dynmats[i]
        t2 = time.time()
        if timer:
            timer.add_timer("Prepare dynq for julia", t2-t1)

        # Get the forces [Ry/A] and energies [Ry]
        self.sscha_forces_qspace = - julia.Main.multiply_matrix_vector_fourier(
                dynq,
                u_disp_fourier_new * CC.Units.A_TO_BOHR,
                )  / CC.Units.BOHR_TO_ANGSTROM

        self.sscha_energies[:] = -julia.Main.multiply_vector_vector_fourier(
                self.sscha_forces_qspace / CC.Units.A_TO_BOHR,
                u_disp_fourier_new * CC.Units.A_TO_BOHR
                ) * 0.5

        # Go back to real space and convert in Ry/Angstrom
        # self.sscha_forces = julia.Main.vector_q2r(
        #         forces_sscha_q,
        #         np.array(new_dynamical_matrix.q_tot),
        #         self.itau,
        #         r_lat
        #         ) * CC.Units.A_TO_BOHR


        t2 = time.time()
        if timer:
            timer.add_timer("Time to get SSCHA energy and forces", t2-t1)
        # Get the frequencies of the original dynamical matrix
        #super_dyn = self.dyn_0.GenerateSupercellDyn(self.supercell)

        w_original = self.w_0.copy()
        pols_original = self.pols_0.copy()

        # Exclude translations
        if not self.ignore_small_w:
            trans_original = CC.Methods.get_translations(pols_original, super_struct0.get_masses_array())
        else:
            trans_original = np.abs(w_original) < CC.Phonons.__EPSILON_W__

        w = w_original[~trans_original]

        # Convert from Ry to Ha and in fortran double precision
        w = np.array(w/2, dtype = np.float64)

        # Get the a_0
        old_a = self.w_to_a(w, self.T0)

        # Now do the same for the new dynamical matrix
        #new_super_dyn = new_dynamical_matrix.GenerateSupercellDyn(self.supercell)


        if not self.ignore_small_w:
            trans_mask = CC.Methods.get_translations(pols, super_structure.get_masses_array())
        else:
            trans_mask = np.abs(w_new) < CC.Phonons.__EPSILON_W__


        # Check if the new dynamical matrix satisfies the sum rule
        violating_sum_rule = (np.sum(trans_mask.astype(int)) != 3) or (np.sum(trans_original.astype(int)) != 3)
        if self.ignore_small_w:
            violating_sum_rule = np.sum(trans_mask.astype(int)) != np.sum(trans_original.astype(int))


        if violating_sum_rule:
            ERR_MSG = """
ERROR WHILE UPDATING THE WEIGHTS

Error, one dynamical matrix does not satisfy the acoustic sum rule.
    If this problem arises on a sscha run,
    it may be due to a gradient that violates the sum rule.
    Please, be sure you are not using a custom gradient function.

DETAILS OF ERROR:
    Number of translatinal modes in the original dyn = {}
    Number of translational modes in the target dyn = {}
    (They should be both 3)
""".format(np.sum(trans_original.astype(int)), np.sum(trans_mask.astype(int)))

            print(ERR_MSG)
            raise ValueError(ERR_MSG)

        w= w_new[~trans_mask]
        w = np.array(w/2, dtype = np.float64)
        new_a = self.w_to_a(w, newT)


        # Get the new displacements in the supercell
        t3 = time.time()
        if timer:
            timer.add_timer("update norm", t3-t2)
        # for i in range(self.N):
        #     self.u_disps[i, :] = (self.xats[i, :, :] - super_structure.coords).reshape( 3*Nat_sc )

        #     old_disps[i,:] = (self.xats[i, :, :] - super_dyn.structure.coords).reshape( 3*Nat_sc )

        #     # TODO: this method recomputes the displacements, it is useless since we already have them in self.u_disps



        # Convert the q vectors in the Hartree units
        #old_q = self.q_start * np.sqrt(np.float64(2)) * __A_TO_BOHR__
        #new_q = self.current_q * np.sqrt(np.float64(2)) * __A_TO_BOHR__


        #t1 = time.time()
        #self.rho = SCHAModules.stochastic.get_gaussian_weight(new_q, old_q, new_a, old_a)
        #t2 = time.time()

        if __DEBUG_RHO__:
            print( " ==== [UPDATE RHO DEBUGGING] ==== ")
            print( " INPUT INFO: ")
            np.savetxt("rho_%05d.dat" % self.__debug_index__, self.rho)
            print( " rho saved in ", "rho_%05d.dat" % self.__debug_index__)

        # Get the two covariance matrix
        t1 = time.time()
        Y_qspace_new = julia.Main.get_upsilon_fourier(
            self.w_q_current,
            self.pols_q_current,
            self.current_dyn.structure.get_masses_array(),
            np.float64(self.current_T)
        )
        Y_qspace_old = julia.Main.get_upsilon_fourier(
            self.w_q_0,
            self.pols_q_0,
            self.dyn_0.structure.get_masses_array(),
            np.float64(self.T0)
        )
        t2 = time.time()

        if timer:
            timer.add_timer("get upsilon fourier", t2-t1)

        # Get the <u | Y | u> in Fourier space
        v_new  = julia.Main.multiply_matrix_vector_fourier(
            Y_qspace_new,
            u_disp_fourier_new)
        v_old  = julia.Main.multiply_matrix_vector_fourier(
            Y_qspace_old,
            u_disp_fourier_old)

        uYu_new = julia.Main.multiply_vector_vector_fourier(
            u_disp_fourier_new * CC.Units.A_TO_BOHR,
            v_new * CC.Units.A_TO_BOHR)
        uYu_old = julia.Main.multiply_vector_vector_fourier(
            u_disp_fourier_old * CC.Units.A_TO_BOHR,
            v_old * CC.Units.A_TO_BOHR)
        t3 = time.time()
        if timer:
            timer.add_timer("get uYu", t3-t2)

        # Print the displacements

        # Get the normalization ratio
        #norm = np.sqrt(np.abs(np.linalg.det(ups_new) / np.linalg.det(ups_old)))
        t2 = time.time()
        self.rho = np.prod( old_a / new_a) * np.exp(-0.5 * (uYu_new - uYu_old) )
        t3 = time.time()

        if timer:
            timer.add_timer("get rho", t3-t2)


        #print("\n".join(["%8d) %16.8f" % (i+1, r) for i, r in enumerate(self.rho)]))

        #np.savetxt("upsilon_%05d.dat" % self.__debug_index__, ups_new)
        #np.savetxt("d_upsilon_%05d.dat" % self.__debug_index__, dups)


        #print "RHO:", self.rho

        #for i in range(self.N):
            # Get the new displacement
            #self.u_disps[i, :] = self.structures[i].get_displacement(new_super_dyn.structure).reshape(3 * new_super_dyn.structure.N_atoms)
            #self.u_disps[i, :] = (self.xats[i, :, :] - super_structure.coords).reshape( 3*Nat_sc )

        if timer:
            self.current_dyn = timer.execute_timed_function(new_dynamical_matrix.Copy)
        #print( "Time elapsed to update weights the sscha energies, forces and displacements:", t1 - t3, "s")
        else:
            self.current_dyn = new_dynamical_matrix.Copy()



    def update_weights(self, new_dynamical_matrix, newT, update_q = False, timer=None):
        """
        IMPORTANCE SAMPLING
        ===================


        This function updates the importance sampling for the given dynamical matrix.
        The result is written in the self.rho variable


        Parameters
        ----------
            new_dynamical_matrix : CC.Phonons.Phonons()
                The new dynamical matrix on which you want to compute the averages.
            new_T : float
                The new temperature.
            update_q : bool
                If false the q_vectors are not updated. This is required for some
                methods and application, but not for standard minimization.
                Since it is the most time consuming part, it can be safely avoided.
        """

        self.current_T = newT

        # Check if the dynamical matrix has changed
        changed_dyn = np.max([np.max(np.abs(self.current_dyn.dynmats[i] - new_dynamical_matrix.dynmats[i])) for i in range(len(self.current_dyn.q_tot))])
        changed_dyn = changed_dyn > 1e-30

        # Prepare the new displacements
        super_struct0 = self.dyn_0.structure.generate_supercell(self.supercell)
        super_structure = new_dynamical_matrix.structure.generate_supercell(self.supercell)
        old_disps = np.zeros(np.shape(self.u_disps), dtype = np.double)
        Nat_sc = super_structure.N_atoms

        self.u_disps[:,:] = self.xats.reshape((self.N, 3*Nat_sc)) - np.tile(super_structure.coords.ravel(), (self.N,1))
        old_disps[:,:] = self.xats.reshape((self.N, 3*Nat_sc)) - np.tile(super_struct0.coords.ravel(), (self.N,1))



        if changed_dyn:
            if timer:
                w_new, pols, wqn, polsqn = timer.execute_timed_function(new_dynamical_matrix.DiagonalizeSupercell, return_qmodes=True)
            else:
                w_new, pols, wqn, polsqn = new_dynamical_matrix.DiagonalizeSupercell(return_qmodes=True)#new_super_dyn.DyagDinQ(0)
            self.current_w = w_new.copy()
            self.current_pols = pols.copy()
            self.w_q_current = wqn.copy()
            self.pols_q_current = polsqn.copy()
        else:
            w_new = self.current_w.copy()
            pols  = self.current_pols.copy()
            wqn = self.w_q_current.copy()
            polsqn = self.pols_q_current.copy()
            #w_new, pols = new_dynamical_matrix.DiagonalizeSupercell()#new_super_dyn.DyagDinQ(0)
            #self.current_w = w_new.copy()
            #self.current_pols = pols.copy()
        # Update sscha energies and forces
        if timer:
            self.sscha_energies[:], self.sscha_forces[:,:,:] = timer.execute_timed_function(new_dynamical_matrix.get_energy_forces,
                                                                                            None, displacement = self.u_disps, w_pols = (w_new, pols))
        else:
            self.sscha_energies[:], self.sscha_forces[:,:,:] = new_dynamical_matrix.get_energy_forces(None, displacement = self.u_disps, w_pols = (w_new, pols))


        t1 = time.time()
        # Get the frequencies of the original dynamical matrix
        #super_dyn = self.dyn_0.GenerateSupercellDyn(self.supercell)

        w_original = self.w_0.copy()
        pols_original = self.pols_0.copy()

        # Exclude translations
        if not self.ignore_small_w:
            trans_original = CC.Methods.get_translations(pols_original, super_struct0.get_masses_array())
        else:
            trans_original = np.abs(w_original) < CC.Phonons.__EPSILON_W__

        w = w_original[~trans_original]

        # Convert from Ry to Ha and in fortran double precision
        w = np.array(w/2, dtype = np.float64)

        # Get the a_0
        old_a = self.w_to_a(w, self.T0)

        # Now do the same for the new dynamical matrix
        #new_super_dyn = new_dynamical_matrix.GenerateSupercellDyn(self.supercell)


        if not self.ignore_small_w:
            trans_mask = CC.Methods.get_translations(pols, super_structure.get_masses_array())
        else:
            trans_mask = np.abs(w_new) < CC.Phonons.__EPSILON_W__


        # Check if the new dynamical matrix satisfies the sum rule
        violating_sum_rule = (np.sum(trans_mask.astype(int)) != 3) or (np.sum(trans_original.astype(int)) != 3)
        if self.ignore_small_w:
            violating_sum_rule = np.sum(trans_mask.astype(int)) != np.sum(trans_original.astype(int))


        if violating_sum_rule:
            ERR_MSG = """
ERROR WHILE UPDATING THE WEIGHTS

Error, one dynamical matrix does not satisfy the acoustic sum rule.
    If this problem arises on a sscha run,
    it may be due to a gradient that violates the sum rule.
    Please, be sure you are not using a custom gradient function.

DETAILS OF ERROR:
    Number of translatinal modes in the original dyn = {}
    Number of translational modes in the target dyn = {}
    (They should be both 3)
""".format(np.sum(trans_original.astype(int)), np.sum(trans_mask.astype(int)))

            print(ERR_MSG)
            raise ValueError(ERR_MSG)

        w= w_new[~trans_mask]
        w = np.array(w/2, dtype = np.float64)
        new_a = self.w_to_a(w, newT)


        # Get the new displacements in the supercell
        t2 = time.time()
        if timer:
            timer.add_timer("update preparation", t2-t1)
        # for i in range(self.N):
        #     self.u_disps[i, :] = (self.xats[i, :, :] - super_structure.coords).reshape( 3*Nat_sc )

        #     old_disps[i,:] = (self.xats[i, :, :] - super_dyn.structure.coords).reshape( 3*Nat_sc )

        #     # TODO: this method recomputes the displacements, it is useless since we already have them in self.u_disps



        # Convert the q vectors in the Hartree units
        #old_q = self.q_start * np.sqrt(np.float64(2)) * __A_TO_BOHR__
        #new_q = self.current_q * np.sqrt(np.float64(2)) * __A_TO_BOHR__


        #t1 = time.time()
        #self.rho = SCHAModules.stochastic.get_gaussian_weight(new_q, old_q, new_a, old_a)
        #t2 = time.time()

        if __DEBUG_RHO__:
            print( " ==== [UPDATE RHO DEBUGGING] ==== ")
            print( " INPUT INFO: ")
            np.savetxt("rho_%05d.dat" % self.__debug_index__, self.rho)
            print( " rho saved in ", "rho_%05d.dat" % self.__debug_index__)


        # Get the covariance matrices of the ensemble
        if timer:
            ups_new = np.real(timer.execute_timed_function(new_dynamical_matrix.GetUpsilonMatrix, self.current_T, w_pols = (w_new, pols)))
            ups_old = np.real(timer.execute_timed_function(self.dyn_0.GetUpsilonMatrix, self.T0, w_pols = (w_original, pols_original)))
        else:
            ups_new = np.real(new_dynamical_matrix.GetUpsilonMatrix(self.current_T, w_pols = (w_new, pols)))
            ups_old = np.real(self.dyn_0.GetUpsilonMatrix(self.T0, w_pols = (w_original, pols_original)))

        # Get the normalization ratio
        #norm = np.sqrt(np.abs(np.linalg.det(ups_new) / np.linalg.det(ups_old)))
        norm = np.prod( old_a / new_a)

        t2 = time.time()

        rho_tmp = np.ones( self.N, dtype = np.float64) * norm
        if __DEBUG_RHO__:
            print("Norm factor:", norm)

        uYu = np.zeros(self.N, dtype = np.float64)

        for i in range(self.N):
            v_new = self.u_disps[i, :].dot(ups_new.dot(self.u_disps[i, :])) * __A_TO_BOHR__**2
            v_old = old_disps[i, :].dot(ups_old.dot(old_disps[i, :])) * __A_TO_BOHR__**2

            uYu[i] = v_new
            if __DEBUG_RHO__:
                print("CONF {} | displacement = {}".format(i, v_new - v_old))
            rho_tmp[i] *= np.exp(-0.5 * (v_new - v_old) )
        # Lets try to use this one
        self.rho = rho_tmp



        #print("\n".join(["%8d) %16.8f" % (i+1, r) for i, r in enumerate(self.rho)]))

        #np.savetxt("upsilon_%05d.dat" % self.__debug_index__, ups_new)
        #np.savetxt("d_upsilon_%05d.dat" % self.__debug_index__, dups)


        #print "RHO:", self.rho

        #for i in range(self.N):
            # Get the new displacement
            #self.u_disps[i, :] = self.structures[i].get_displacement(new_super_dyn.structure).reshape(3 * new_super_dyn.structure.N_atoms)
            #self.u_disps[i, :] = (self.xats[i, :, :] - super_structure.coords).reshape( 3*Nat_sc )
        t1 = time.time()
        if timer:
            timer.add_timer("<u| Y |u> and weights update (TODO: parallelizable)", t1-t2)
            self.current_dyn = timer.execute_timed_function(new_dynamical_matrix.Copy)
        #print( "Time elapsed to update weights the sscha energies, forces and displacements:", t1 - t3, "s")
        else:
            self.current_dyn = new_dynamical_matrix.Copy()


        if __DEBUG_RHO__:
            new_dynamical_matrix.save_qe("ud_%05d" % self.__debug_index__)
            print( " new_dynmat saved in ud_%05d " % self.__debug_index__)
            print( " new_T : ", newT)
            print( " old_T : ", self.T0)
            print( " supercell :", self.supercell)
            self.dyn_0.save_qe("sd_%05d" % self.__debug_index__)
            print( " starting dyn saved in sd_%05d" % self.__debug_index__)
            print( " old_a:", " ".join(["%16.8f" %  x for x in old_a]))
            print( " new_a:", " ".join(["%16.8f" %  x for x in new_a]))
            #np.savetxt("old_q_%05d.dat" %self.__debug_index__, old_q)
            print( " old_q saved in ", "old_q_%05d.dat" %self.__debug_index__)
            #np.savetxt("new_q_%05d.dat" %self.__debug_index__, new_q)
            print( " new_q saved in ", "new_q_%05d.dat" %self.__debug_index__)
            print( " u_disps saved in ", "u_disps_%05.dat" % self.__debug_index__)
            np.savetxt("u_disps_%05d.dat" % self.__debug_index__, self.u_disps)

            print( " The last rho in", "rho_last_%05d.dat" % self.__debug_index__)
            np.savetxt("rho_last_%05d.dat" % self.__debug_index__, self.rho)
            print( " The other rho kind saved in", "other_rho_kind_%05d.dat"  % self.__debug_index__)
            np.savetxt("other_rho_kind_%05d.dat"  % self.__debug_index__, rho_tmp)
            print( " The KL according to other rho kind:", np.sum(rho_tmp)**2 / np.sum(rho_tmp**2))
            self.__debug_index__ += 1





    def get_effective_sample_size(self):
        """
        Get the Kong-Liu effective sample size with the given importance sampling.
        """

        sum_rho = np.float64(np.sum(self.rho))
        sum_rho2 = np.float64(np.sum(self.rho**2))
        kl = sum_rho**2 / sum_rho2
        return kl

    def get_average_energy(self, subtract_sscha = False, return_error = False):
        """
        GET ENERGY
        ==========

        This is the average of the energy

        .. math::

            \\left< E\\right> = \\frac{1}{N} \\sum_{i = 1}^{N} E_i \\rho_i


        where :math:`\\rho_i` is the ratio between the probability of extracting the configuration $i$
        with the current dynamical matrix and with the dynamical matrix used to extract the ensemble.

        Parameters
        ----------
            subtract_sscha : bool, optional, default False
                If true, the average difference of energy respect to the sscha one is returned. This
                is good, because you can compute analytically the sscha energy and sum it on an infinite
                ensembe. Do in this way to suppress the stochastic noise.
            return_error : bool, optional, default False
                If true also the error is returned as a second value

        Examples
        --------


        Example where ensemble is a correctly initialized self variable

        >>> energy = ensemble.get_average_energy()


        The following example return also the stochastic error
        >>> energy, error_on_energy = ensemble.get_average_energy(return_error = True)

        """

        value = 0
        value2 = 0

        e_energy = np.zeros( self.N, dtype = np.float64)
        e_energy[:] = self.energies[:]
        if subtract_sscha:
            e_energy -= self.sscha_energies[:]

        # Compute the error using the Fortran Module
        value, error = SCHAModules.stochastic.average_error_weight(e_energy, self.rho, "err_yesrho")

        if return_error:
            return value, error
        return value

    def get_fourier_forces(self, get_error=True):
        """
        GET THE FORCES USING THE FOURIER TRANSFORM
        ==========================================

        This method is the same as before, but it exploits the fourier
        transform to avoid doing the average once more.
        """


        delta_forces = np.real(self.forces_qspace[:, :, 0] - self.sscha_forces_qspace[:, :, 0])
        nq = self.q_grid.shape[0]
        delta_forces /= np.sqrt(nq)
        sum_f = self.rho.dot(delta_forces)
        N_eff = np.sum(self.rho)
        f_average = sum_f / N_eff

        if get_error:
            sum_f2 = self.rho.dot(delta_forces**2)
            error_f = np.sqrt(sum_f2 / N_eff - f_average**2) / np.sqrt(N_eff)
            return f_average, error_f
        return f_average

    def get_average_forces(self, get_error, in_unit_cell = True):
        """
        GET FORCES
        ==========

        This is the average of the forces that acts on the atoms

        .. math::

            \\left< \\vec F\\right> = \\frac{1}{N} \\sum_{i = 1}^{N}\\vec F_i \\rho_i


        where :math:`\\rho_i` is the ratio between the probability of extracting the configuration :math:`i`
        with the current dynamical matrix and with the dynamical matrix used to extract the ensemble.

        Parameters
        ----------
            - get_error : bool
                If true the error is also returned (as get_free_energy).
            - in_unit_cell : bool, optional
                If True (default True) the mean force is averaged on all the atoms in the supercell,
                then it returns the forces that acts on the unit cell atoms only.
        """

        eforces = self.forces - self.sscha_forces

        if in_unit_cell and not np.prod(self.supercell) == 1:
            # Refold the forces in the unit cell
            super_structure = self.current_dyn.structure.generate_supercell(self.supercell)
            itau = super_structure.get_itau(self.current_dyn.structure) - 1 # Fort -> Py

            nat = self.dyn_0.structure.N_atoms
            new_forces = np.zeros((self.N, nat, 3), dtype  =np.float64, order = "C")

            # Project in the unit cell the forces
            for i in range(nat):
                #print "%d) ITAU LIST:" % i, itau == i
                new_forces[:, i, :] = np.sum(eforces[:, itau==i,:], axis = 1) / np.prod(self.supercell)
                #new_forces[:, i, :] =

            eforces = new_forces

        force = np.einsum("i, iab ->ab", self.rho, eforces) / np.sum(self.rho)
        if get_error:
            f2 = np.einsum("i, iab ->ab", self.rho, (eforces)**2) / np.sum(self.rho)
            err = np.sqrt( (f2 - force**2) / np.sum(self.rho) )
            return force, err
        return force


    def get_free_energy(self, return_error = False):
        """
        SSCHA FREE ENERGY
        =================

        Obtain the SSCHA free energy for the system.
        This is done by integrating the free energy along the hamiltonians, starting
        from current_dyn to the real system.

        The result is in Rydberg

        .. math::

            \\mathcal F = \\mathcal F_0 + \\int_0^1 \\frac{d\\mathcal F_\\lambda}{d\\lambda} d\\lambda

        Where :math:`\\lambda` is the parameter for the adiabatic integration of the hamiltonian.

        .. math::

            H(\\lambda) = H_0 + (H - H_0) \\lambda

        here :math:`H_0` is the sscha harmonic hamiltonian, while :math:`H_1` is the real hamiltonian
        of the system.


        Parameters
        ----------
            return_error : bool, optional, default False
                If true also the error is returned as a second value.

        Returns
        -------
            float
                The free energy in the current dynamical matrix and at the ensemble temperature
        """

        free_energy = self.current_dyn.GetHarmonicFreeEnergy(self.current_T, w_pols = (self.current_w, self.current_pols))

        # We got the F_0
        # Now we can compute the free energy difference
        anharmonic_free_energy = 0
        error = 0
        if return_error:
            anharmonic_free_energy, error = self.get_average_energy(subtract_sscha = True, return_error = True)
        else:
            anharmonic_free_energy = self.get_average_energy(subtract_sscha = True, return_error = False)

        #print "Free energy harmonic:", free_energy
        #print "Free energy anharmonic:", anharmonic_free_energy
        free_energy += anharmonic_free_energy

        if return_error:
            return free_energy, error
        return free_energy


    def get_free_energy_interpolating(self, target_supercell, support_dyn_coarse = None, support_dyn_fine = None, error_on_imaginary_frequency = True, return_error = False):
        """
        GET THE FREE ENERGY IN A BIGGER CELL
        ====================================

        This is a trick to interpolate the free energy in the
        infinite volume limit.

        Note, this function report the free eenrgy in the primitive cell, while the method get_free_energy
        returns the energy in the supercell.

        Parameters
        ----------
            target_supercell : list (N, N, N)
               A list of three indices, where N is the dimension
               of the target supercell on which you want to interpolate.
            support_dyn[coarse/fine] : Phonons() Optional
               The harmonic dynamical matrix in the current/target_supercell
               This is optional, it can be used to achieve a better
               interpolation. If provided only the difference between
               the harmonic dyn and the current dyn is interpolated.
            error_on_imaginary_frequency : bool
               If Fase (default True) it will ignore imaginary frequencies
               arising from the interpolation. Otherwise an exception will
               be raised.
            return_error : bool
               As the normal get_free_energy, if this flag is True, the stochastic error is returned.

        Returns
        -------
            free_energy : float
               The free energy in the unit_cell volume [in Ry]. Note.
               This free energy is rescaled on the unit cell volume,
               it is a different behaviour with respect to get_free_energy.
            error_on free energy : float
               The stochastic error, it is returned only if requested.
        """

        # Check if the support harmonic dyn is of the correct size.
        if not support_dyn_coarse is None:
            assert support_dyn_coarse.GetSupercell() == self.current_dyn.GetSupercell()
            assert support_dyn_fine.GetSupercell() == target_supercell


        # Interpolate the dynamical matrix
        if support_dyn_fine is not None:
            new_dyn = self.current_dyn.Interpolate( self.current_dyn.GetSupercell(),
                                                    target_supercell,
                                                    support_dyn_coarse,
                                                    support_dyn_fine)
        else:
            new_dyn = self.current_dyn.Interpolate( self.current_dyn.GetSupercell(),
                                                    target_supercell)

        #else:
        #    new_dyn = self.current_dyn.InterpolateMesh(target_supercell, lo_to_splitting = True)

        #print("dyn after interpolation:", new_dyn.GetSupercell())


        # Get the new harmonic free energy
        harm_fe = new_dyn.GetHarmonicFreeEnergy(self.current_T,
                                                not error_on_imaginary_frequency)
        harm_fe /= np.prod(target_supercell)

        # Get the average energy
        av_energy, av_error = self.get_average_energy(subtract_sscha = True, return_error = True)

        av_energy /= np.prod(self.current_dyn.GetSupercell())
        av_error /=  np.prod(self.current_dyn.GetSupercell())

        total_free_energy = harm_fe + av_energy

        if return_error:
            return total_free_energy, av_error
        return total_free_energy




    def get_fc_from_self_consistency(self, subtract_sscha = False, return_error = False):
        """
        SELF CONSISTENT SCHA EQUATION
        =============================

        This function evaluate the self consistent scha equation. This can be used
        to evaluate the goodness of the minimization procedure, as well as an
        independent minimizer.


        .. math::

            \\Phi_{ab} = \\frac 12 \\sum_c \\Upsilon_{ac} \\left< u_c f_a\\right>_{\\Phi}

        The previous equation is true only if the :math:`\\Phi` matrix is the solution
        of the SCHA theory. Here :math:`\vec u` are the displacements of the configurations
        and :math:`f` are the forces of the real system acting on the simulation.

        Parameters
        ----------
            subtract_sscha : bool, optional
                This is an optional parameter, if true the forces used to evaluate the
                new force constant matrix are subtracted by the sscha forces.
                This means that the result is a gradient of the new matrix with respect
                to the old one.
            return_error : bool, optional
                If true also the stochastic error is returned.

        Results
        -------
            fc : ndarray (3*nat x 3*nat)
                The real space force constant matrix obtained by the
                self-consistent equation.
        """


        # Get the upsilon matrix
        ups_mat = self.current_dyn.GetUpsilonMatrix(self.current_T)



        # Get the pseudo-displacements obtained as
        # v = Upsilon * u = u * Upsilon^T  = u * Upsilon (we use the last to exploit fast indexing array)
        #vs = np.einsum("ij,jk", self.u_disps, ups_mat)
        vs = self.u_disps.dot(ups_mat) # This should be faster if BLAS and MKL libraries are available (it is executed in parallel)

        # Build the force vector
        if subtract_sscha:
            f_vector = (self.forces - self.sscha_forces).reshape( (self.N, 3 * self.current_dyn.structure.N_atoms))
        else:
            f_vector = self.forces.reshape( (self.N, 3 * self.current_dyn.structure.N_atoms))

        # Average the ensemble
        new_phi = np.einsum("i, ij, ik", self.rho, vs, f_vector) / np.sum(self.rho)
        new_phi = (new_phi + np.transpose(new_phi)) * .5

        # DEBUGGING
        #np.savetxt("uf_py.dat", np.einsum("i, ij, ik", self.rho, self.u_disps, f_vector) / np.sum(self.rho), header=" <UF> matrix created by python")


        # Compute the stochastic error
        if (return_error):
            delta_new_phi = np.einsum("i, ij, ik", self.rho, vs**2, f_vector**2) / np.sum(self.rho)
            delta_new_phi = (delta_new_phi + np.transpose(delta_new_phi)) * .5
            delta_new_phi -= new_phi**2
            delta_new_phi = np.sqrt(delta_new_phi)
            return new_phi, delta_new_phi

        return new_phi

    def get_fourier_gradient(self, timer=None):
        r"""
        GET GRADIENT IN FOURIER SPACE
        =============================

        This subroutine computes the gradient in fourier space

        It employes the acceleration available thanks
        to the julia code.

        In brief, the calculation performs:

        .. math::

            \left< u(q) \delta f(-q)\right>

        To get the gradient in the q space.
        The method can be easily parallelized,
        since the julia subroutine returns also the average of the
        square.

        Parameters
        ----------
            - timer : Timer object, optional
                If present, the time spent in the julia code is added to the timer.

        Results
        -------
            - grad : ndarray (3*nat x 3*nat)
                The gradient in the fourier space.
            - error_grad : float
                The error of the gradient.
                It does not count the symmetries
        """
        if not __JULIA_EXT__:
            MSG = """
Error while loading the julia module.
    This subroutine requires the julia speedup.
    install julia as specified in the guide,
    and execute the python script using the python-jl
    interpreter.
"""
            raise ImportError(MSG)

        t1 = time.time()
        # Check if the opposite q are initialize, otherwise do it once for all
        if self.q_opposite_index is None:
            self.init_q_opposite()
        t2 = time.time()

        nq = len(self.current_dyn.q_tot)
        nat = self.current_dyn.structure.N_atoms
        nat_sc = self.structures[0].N_atoms

        Y_qspace = julia.Main.get_upsilon_fourier(
            self.w_q_current,
            self.pols_q_current,
            self.current_dyn.structure.get_masses_array(),
            np.float64(self.current_T)
        )

        t3 = time.time()

        # Get the v tilde (Yu) vector in fourier space (Bohr^-1)
        v_tilde = julia.Main.multiply_matrix_vector_fourier(
                Y_qspace,
                self.u_disps_qspace * CC.Units.A_TO_BOHR)

        # Get the covariance matrix (required for the gradient)
        #Y_matrix = self.current_dyn.GetUpsilonMatrix(self.current_T,
        #        w_pols = (self.current_w, self.current_pols))

        t4 = time.time()

        phi_grad = np.zeros((nq, 3*nat, 3*nat), dtype = np.complex128)
        phi_grad2 = np.zeros((nq, 3*nat, 3*nat), dtype = np.float64)

        # if self.itau is not None:
        #     super_struct = self.supercell_structure
        #     itau = self.itau
        # else:
        #     # Create the lattices
        #     if timer is not None:
        #         super_struct, itau = timer.execute_timed_function(self.current_dyn.structure.generate_supercell, self.supercell, get_itau=True)
        #     else:
        #         super_struct, itau = self.current_dyn.structure.generate_supercell(self.supercell, get_itau=True)
        #     #itau = super_struct.get_itau(self.current_dyn.structure)
        #     itau += 1 # Py -> Fortran

        #     self.supercell_structure = super_struct
        #     self.itau = itau

        # for i in range(nat_sc):
        #     r_lat[i,:] = super_struct.coords[i, :] - \
        #         self.current_dyn.structure.coords[itau[i] - 1, :]
        # r_lat *= CC.Units.A_TO_BOHR

        # q_tot = np.array(self.current_dyn.q_tot) / CC.Units.A_TO_BOHR

        t5 = time.time()

        # f_vector = (self.forces - self.sscha_forces).reshape( (self.N, 3 * nat_sc)) * CC.Units.BOHR_TO_ANGSTROM
        # u_vector = self.u_disps.reshape( (self.N, 3 * nat_sc)) / CC.Units.BOHR_TO_ANGSTROM

        # Call the julia subroutine
        delta_forces = self.forces_qspace - self.sscha_forces_qspace
        delta_forces /= CC.Units.A_TO_BOHR

        # Compute the gradient splitting the configurations
        def get_gradient_worker(cfgs, timer=None):
            # Get the starting and final configurations from the first argument
            start_config, end_config = cfgs

            # Select only the configurations in the ensemble required
            new_vtilde = v_tilde[start_config:end_config, :, :]
            new_delta_forces = delta_forces[start_config:end_config, :, :]
            new_rho = self.rho[start_config:end_config]

            phi_grad, phi_grad2 = julia.Main.get_gradient_fourier(
                new_vtilde,
                new_delta_forces,
                new_rho,
                self.q_opposite_index)

            # Create a fake array that concatenates both
            result = np.concatenate((phi_grad, phi_grad2), axis=0)
            return result



        # Get the range of the configurations to be computed for each processor
        configs_ranges = CC.Settings.split_configurations(self.N)

        if timer is not None:
            gradient_and_error = timer.execute_timed_function(CC.Settings.GoParallel,
                    get_gradient_worker, configs_ranges, "+")
        else:
            gradient_and_error = CC.Settings.GoParallel(get_gradient_worker,
                    configs_ranges, "+")

        # Get the gradient and its sum back
        phi_grad = gradient_and_error[:nq, :, :]
        phi_grad2 = gradient_and_error[nq:, :, :]


        # Divide by the total weights
        n_tot = np.sum(self.rho)
        phi_grad /= n_tot
        phi_grad2 /= n_tot
        error_grad = np.sqrt(np.sum(phi_grad2 - phi_grad**2)) / np.sqrt(n_tot)

        t7 = time.time()

        if timer is not None:
            timer.add_timer("fourier gradient inverse q", t2-t1)
            timer.add_timer("fourier gradient upsilon q", t3-t2)
            timer.add_timer("fourier gradient Y * u", t4-t3)
            timer.add_timer("fourier gradient julia", t7-t5)

        return phi_grad, error_grad




    def get_preconditioned_gradient_parallel(self, *args, timer=None, **kwargs):
        """
        Compute the gradient using multiprocessing.
        For documentation, see get_preconditioned_gradient
        """


        def work_function(argument, timer=None):
            ensemble_start_config, ensemble_end_config = argument
            mask = np.zeros(self.N, dtype = bool)
            mask[ensemble_start_config : ensemble_end_config] = True
            new_ensemble = self.split(mask)

            gradient, _ = new_ensemble.get_preconditioned_gradient(*args, timer=timer, **kwargs)

            av_ensemble = np.sum(new_ensemble.rho)

            return gradient * av_ensemble

        # Get the range of the configurations to be computed for each processor
        configs_ranges = CC.Settings.split_configurations(self.N)

        if timer:
            gradient = timer.execute_timed_function(CC.Settings.GoParallel, work_function, configs_ranges, "+")
        else:
            gradient = CC.Settings.GoParallel(work_function, configs_ranges, "+")

        gradient /= np.sum(self.rho)

        return gradient, np.zeros_like(gradient) + 1






    def get_preconditioned_gradient(self, subtract_sscha = True, return_error = False,
                                    use_ups_supercell = True, preconditioned = 1,
                                    fast_grad = False, verbose = True, timer=None):
        """
        SELF CONSISTENT SCHA EQUATION
        =============================

        This function evaluate the self consistent scha equation. This can be used
        to evaluate the goodness of the minimization procedure, as well as an
        independent minimizer. This is the same as get_fc_from_self_consistency,
        but works also with supercell


        .. math::

            \\Phi_{ab} = \\sum_c \\Upsilon_{ac} \\left< u_c f_a\\right>_{\\Phi}

        The previous equation is true only if the :math:`\\Phi` matrix is the solution
        of the SCHA theory. Here :math:`\\vec u` are the displacements of the configurations
        and :math:`f` are the forces of the real system acting on the simulation.

        NOTE: It does not takes into account for the symmetrization.

        Parameters
        ----------
            subtract_sscha : bool, optional
                This is an optional parameter, if true the forces used to evaluate the
                new force constant matrix are subtracted by the sscha forces.
                This means that the result is a gradient of the new matrix with respect
                to the old one.
            return_error : bool, optional
                If true also the stochastic error is returned.
            use_ups_supercell : bool, optional
                If true the gradient is computed enterely in real space, and then transformed
                with fourier in q space. This is computationally heavier, but can be used
                to test if everything is working correctly. For now this flag
                is ignored and always True.
            preconitioned : int, optional
                If 1 (default) the gradient is returned multiplied by the preconditioned,
                otherwise it is returned as it should be.

        Results
        -------
            fc : ndarray (nq x 3*nat x 3*nat)
                The real space force constant matrix obtained by the
                self-consistent equation.
        """

        super_struct = self.current_dyn.structure.generate_supercell(self.supercell)
        #supercell_dyn = self.current_dyn.GenerateSupercellDyn(self.supercell)

        # Dyagonalize
        if timer:
            w, pols = timer.execute_timed_function(self.current_dyn.DiagonalizeSupercell)
        else:
            w, pols = self.current_dyn.DiagonalizeSupercell()#supercell_dyn.DyagDinQ(0)

        if not self.ignore_small_w:
            trans = CC.Methods.get_translations(pols, super_struct.get_masses_array())
        else:
            trans = np.abs(w) < CC.Phonons.__EPSILON_W__

        ityp = super_struct.get_ityp() + 1 # Py to fortran convertion
        mass = np.array(list(super_struct.masses.values()))

        log_err = "err_yesrho"

        mass *= 2
        w /= 2

        nat = super_struct.N_atoms
        eforces = np.zeros((self.N, nat, 3), dtype = np.float64, order = "F")
        u_disp = np.zeros((self.N, nat, 3), dtype = np.float64, order = "F")

        t1 = time.time()
        #print nat
        if subtract_sscha:
            eforces[:,:,:] = self.forces - self.sscha_forces
        else:
            eforces[:,:,:] = self.forces
        for i in range(self.N):
            u_disp[i, :, :] = np.reshape(self.u_disps[i,:], (nat, 3))


        # TODO: This may be dangerous
        pols = np.real(pols)

        t2 = time.time()
        if timer:
            timer.add_timer("Preparation of the gradient", t2 - t1)


        if fast_grad or not preconditioned:
            if timer:
                grad, grad_err = timer.execute_timed_function(SCHAModules.get_gradient_supercell,
                                                              self.rho, u_disp, eforces, w, pols, trans,
                                                              self.current_T, mass, ityp, log_err, self.N,
                                                              nat, 3*nat, len(mass), preconditioned,
                                                              override_name = "get_gradient_supercell")
            else:
                grad, grad_err = SCHAModules.get_gradient_supercell(self.rho, u_disp, eforces, w, pols, trans,
                                                                self.current_T, mass, ityp, log_err, self.N,
                                                                nat, 3*nat, len(mass), preconditioned)
        else:
            if timer:
                grad, grad_err = timer.execute_timed_function(SCHAModules.get_gradient_supercell_new,
                                                              self.rho, u_disp, eforces, w, pols, trans,
                                                                     self.current_T, mass, ityp, log_err, self.N,
                                                                     nat, 3*nat, len(mass),
                                                                     override_name = "get_gradient_supercell_new")
            else:
                grad, grad_err = SCHAModules.get_gradient_supercell_new(self.rho, u_disp, eforces, w, pols, trans,
                                                                     self.current_T, mass, ityp, log_err, self.N,
                                                                     nat, 3*nat, len(mass))


        # If we are at gamma, we can skip this part
        # Which makes the code faster
        if np.prod(self.dyn_0.GetSupercell()) > 1:

            # Perform the fourier transform
            if return_error:
                # Check if a multiprocessing function can be exploited
                if hasattr(CC.Phonons, 'GetDynQFromFCSupercell_parallel') and CC.Settings.GetNProc() > 1:
                    if timer:
                        q_grad,q_grad_err = timer.execute_timed_function(CC.Phonons.GetDynQFromFCSupercell_parallel,
                                                                         grad, np.array(self.current_dyn.q_tot),
                                                        self.current_dyn.structure, super_struct,fc2=grad_err)
                    else:
                        q_grad,q_grad_err = CC.Phonons.GetDynQFromFCSupercell_parallel(grad, np.array(self.current_dyn.q_tot),
                                                        self.current_dyn.structure, super_struct,fc2=grad_err)
                else:
                    if timer:
                        q_grad,q_grad_err = timer.execute_timed_function(CC.Phonons.GetDynQFromFCSupercell,
                                                                         grad, np.array(self.current_dyn.q_tot),
                                                        self.current_dyn.structure, super_struct,fc2=grad_err)
                    else:
                        q_grad,q_grad_err = CC.Phonons.GetDynQFromFCSupercell(grad, np.array(self.current_dyn.q_tot),
                                                        self.current_dyn.structure, super_struct,fc2=grad_err)
            else:
                if hasattr(CC.Phonons, 'GetDynQFromFCSupercell_parallel'):
                    if timer:
                        q_grad = timer.execute_timed_function(CC.Phonons.GetDynQFromFCSupercell_parallel,
                                                              grad, np.array(self.current_dyn.q_tot),
                                                        self.current_dyn.structure, super_struct)
                    else:
                        q_grad = CC.Phonons.GetDynQFromFCSupercell_parallel(grad, np.array(self.current_dyn.q_tot),
                                                        self.current_dyn.structure, super_struct)
                else:
                    if timer:
                        q_grad = timer.execute_timed_function(CC.Phonons.GetDynQFromFCSupercell,
                                                              grad, np.array(self.current_dyn.q_tot),
                                                        self.current_dyn.structure, super_struct)
                    else:
                        q_grad = CC.Phonons.GetDynQFromFCSupercell(grad, np.array(self.current_dyn.q_tot),
                                                        self.current_dyn.structure, super_struct)
            #q_grad_err = CC.Phonons.GetDynQFromFCSupercell(grad_err, np.array(self.current_dyn.q_tot),
             #                                           self.current_dyn.structure, supercell_dyn.structure)
        else:
            nat3, _ = grad.shape
            q_grad = np.zeros( (1, nat3, nat3), dtype = np.double)
            q_grad_err = np.zeros_like(q_grad)
            q_grad[0, :, :] = grad
            q_grad_err[0, :, :] = grad_err

        if return_error:
            return q_grad, q_grad_err
        else:
            return q_grad

#
#        nat = self.current_dyn.structure.N_atoms
#        natsc = np.prod(self.supercell) * nat
#
#        f_vector = self.forces
#        if subtract_sscha:
#            f_vector -= self.sscha_forces
#
#        f_vector = f_vector.reshape((self.N, 3 * natsc), order = "F")
#
#        sum_rho = np.sum(self.rho)
#
#        # Get the <u F> matrix
#        uf_supercell = np.einsum("i, ij, ik", self.rho, self.u_disps, f_vector) / sum_rho
#
#        superstructure = self.dyn_0.structure.generate_supercell(self.supercell)
#
#        # Project the <uF> matrix in q space
#        if not use_ups_supercell:
#            uf_q = CC.Phonons.GetDynQFromFCSupercell(uf_supercell, np.array(self.dyn_0.q_tot), self.dyn_0.structure, superstructure)
#
#        if return_error:
#            uf_delta = np.einsum("i, ij, ik", self.rho, self.u_disps**2, f_vector**2) / sum_rho
#            uf_delta -= uf_supercell**2
#            if not use_ups_supercell:
#                uf_q_delta = CC.Phonons.GetDynQFromFCSupercell(uf_delta, np.array(self.dyn_0.q_tot), self.dyn_0.structure, superstructure)
#
#
#
#        # For each q point, get the gradient
#        nq = len(self.dyn_0.q_tot)
#        new_phi = np.zeros( (nq, 3 * nat, 3*nat), dtype = np.complex128, order = "C")
#
#        if return_error:
#            error_phi = np.zeros( (nq, 3 * nat, 3*nat), dtype = np.complex128, order = "C")
#
#        if use_ups_supercell:
#            # Perform the calculation in the supercell
#            ups_mat = self.current_dyn.GenerateSupercellDyn(self.supercell).GetUpsilonMatrix(self.current_T)
#            new_phi_sc = ups_mat.dot(uf_supercell)
#
#            # Convert in q space
#            new_phi = CC.Phonons.GetDynQFromFCSupercell(new_phi_sc, np.array(self.dyn_0.q_tot), self.dyn_0.structure, superstructure)
#
#            if return_error:
#                error_new_phi_sc = ups_mat.dot(uf_delta)
#                error_phi = CC.Phonons.GetDynQFromFCSupercell(error_new_phi_sc, np.array(self.dyn_0.q_tot), self.dyn_0.structure, superstructure)
#        else:
#            # Perform the calculation in the q space
#            for iq in range(nq):
#                ups_mat = self.current_dyn.GetUpsilonMatrix(self.current_T, iq)
#
#                new_phi[iq, :, :] = ups_mat.dot(uf_q[iq,:,:])
#                if return_error:
#                    error_phi[iq, :, :] = ups_mat.dot(uf_q_delta[iq,:,:])
#
#        if return_error:
#            error_phi = np.sqrt(error_phi)
#            return new_phi, error_phi

 #

    def get_covmat_from_ensemble(self):
        r"""
        GET THE COVARIANCE STOCASTICALLY
        ================================

        This method is for testing, allows to use the ensemble to
        evaluate the covariance matrix stochastically. It should be equal
        to the matrix Upsilon^-1 that is obtained with the GetUpsilonMatrix method
        from the Phonons package.

        .. math::

            \Upsilon^{-1}_{ab} = \left< u_a u_b\right>

        Results
        -------
            cov_mat : 3nat x 3nat, ndarray
                A numpy matrix of the covariance matrix.
        """

        # A C style matrix of double precision real values
        cov_mat = np.einsum("i, ij, ik", self.rho, self.u_disps, self.u_disps) / np.sum(self.rho)

        return cov_mat


    def get_stress_tensor(self, offset_stress = None, use_spglib = False):

        """
        GET STRESS TENSOR
        =================

        The following subroutine computes the anharmonic stress tensor
        calling the fortran code get_stress_tensor.
        Note that the stress tensor is symmetrized to satisfy the cell constraint.

        NOTE: unit of measure is Ry/bohr^3 to match the quantum espresso one

        Parameters
        ----------
            offset_stress : 3x3 matrix, optional
                An offset stress to be subtracted to the real stress tensor.
                Usefull if you want to compute just the anharmonic contribution.
            use_spglib : bool
                If true use the spglib library to perform the symmetrization


        Results
        -------
            stress_tensor : 3x3 matrix
                The anharmonic stress tensor obtained by averaging both the ab-initio
                stresses and correcting with the sscha non-linearity.
            err_stress : 3x3 matrix
                The matrix of the error on the stress tensor.
        """

        if not self.has_stress:
            raise ValueError("Error, the stress tensors are not present in the current ensemble.")


        # Get frequencies and polarization vectors
        super_structure = self.current_dyn.structure.generate_supercell(self.supercell)
        #super_dyn = self.current_dyn.GenerateSupercellDyn(self.supercell)
        wr, pols = self.current_dyn.DiagonalizeSupercell()

        if not self.ignore_small_w:
            trans = ~ CC.Methods.get_translations(pols, super_structure.get_masses_array())
        else:
            trans = np.abs(wr) > CC.Phonons.__EPSILON_W__

        wr = np.real( wr[trans])
        pols = np.real( pols[:, trans])

        nat = super_structure.N_atoms

        # Volume bohr^3
        volume = super_structure.get_volume() * __A_TO_BOHR__**3


        # Get the correctly shaped polarization vectors
        er = np.zeros( (nat, len(wr), 3), dtype = np.float64, order = "F")

        for i in range(len(wr)):
            for j in range(nat):
                er[j, i, 0] = pols[3*j, i]
                er[j, i, 1] = pols[3*j+1, i]
                er[j, i, 2] = pols[3*j+2, i]

        # Prepare the displacement in fortran order
        u_disps = np.zeros((self.N, nat, 3), dtype = np.float64, order = "F")
        for i in range(self.N):
            u_disps[i,:,:] = np.reshape(self.u_disps[i,:], (nat, 3))

        abinit_stress = np.einsum("abc -> cba", self.stresses, order = "F")

        stress, err_stress = SCHAModules.get_stress_tensor(volume, self.forces / __A_TO_BOHR__, u_disps * __A_TO_BOHR__,
                                                           abinit_stress, wr, er, self.current_T, self.rho, "err_yesrho",
                                                           self.N, nat, len(wr))

        # Correct the stress adding the centroid contribution
        # if add_centroid_contrib:

        #     eforces = self.forces - self.sscha_forces

        #     if not np.prod(self.supercell) == 1:
        #         # Refold the forces in the unit cell
        #         itau = super_structure.get_itau(self.current_dyn.structure) - 1 # Fort -> Py
        #         nat = self.dyn_0.structure.N_atoms
        #         new_forces = np.zeros((self.N, nat, 3), dtype  =np.float64, order = "C")

        #         # Project in the unit cell the forces
        #         for i in range(nat):
        #             #print "%d) ITAU LIST:" % i, itau == i
        #             new_forces[:, i, :] = np.sum(eforces[:, itau==i,:], axis = 1) / np.prod(self.supercell)
        #             #new_forces[:, i, :] =

        #         eforces = new_forces

        #     stress_centr = np.zeros( (3,3), dtype = np.float64)
        #     error_centr = np.zeros( (3,3), dtype = np.float64)
        #     for i in range(0, 3):
        #         for j in range(i, 3):
        #             av_array = 0.5 * np.einsum("h, ah", self.current_dyn.structure.coords[:, i],
        #                                        eforces[:,:,j])
        #             av_array += 0.5 * np.einsum("h, ah", self.current_dyn.structure.coords[:, j],
        #                                         eforces[:,:,i])
        #             stress_centr[i,j], error_centr[i,j] = SCHAModules.stochastic.average_error_weight(av_array, self.rho, "err_yesrho")
        #             stress_centr[j,i] = stress_centr[i,j]
        #             error_centr[j,i] = error_centr[i,j]


        #   stress += stress_centr
        #   err_stress = np.sqrt(err_stress**2 + error_centr**2)



        # Check the offset
        if not offset_stress is None:
            stress -= offset_stress

        # Symmetrize the stress tensor
        qe_sym = CC.symmetries.QE_Symmetry(self.current_dyn.structure)
        if not use_spglib:
            qe_sym.SetupQPoint()
        else:
            qe_sym.SetupFromSPGLIB()

        qe_sym.ApplySymmetryToMatrix(stress, err_stress)

        return stress, err_stress

    def get_average_stress(self):
        """
        GET THE AVERAGE STRESS
        ======================

        This gets only the ab-initio average of the stress tensor

        .. math::

            P_{\\alpha\\beta} = \\left<P_{\\alpha\\beta}\\right>

        """
        stress = np.einsum("abc, a", self.stresses, self.rho) / np.sum(self.rho)
        qe_sym = CC.symmetries.QE_Symmetry(self.current_dyn.structure)
        qe_sym.SetupQPoint()
        qe_sym.ApplySymmetryToMatrix(stress)
        return stress


#     def get_free_energy_gradient_respect_to_dyn(self):
#         """
#         FREE ENERGY GRADIENT
#         ====================

#         Get the free energy gradient respect to the dynamical matrix.
#         The result is in [Ry/bohr^3] as the dynamical matrix are stored
#         in [Ry/bohr^2].

#         NOTE: Not working

#         .. math::

#             \\nabla_\\Phi \\mathcal F = -\\sum_{a\\mu} \\left<\\gamma_\\mu^a q_\\mu\\right>

#             \\gamma_\\mu^a = \\frac{e_\\mu^a \\nabla_\\Phi \\ln a_\\mu + \\nabla_\\Phi e_\mu^a}{\\sqrt M_a}(f_a - f^{\\Phi}_a)

#             q_\\mu = \\sum_b \\sqrt M_b e_\\mu^b (R_b - \\mathcal R_b)

#             \\nabla_\\Phi \\ln a_\\mu = \\frac{1}{2\\omega_\\mu a_\\mu} \\frac{\\partial a_\\mu}{\\partial\\omega_\\mu} \\frac{e_\\mu^a e_\\mu^b}{\\sqrt {M_aM_b}}

#             \\nabla_\\Phi e_\mu^c  =\\sum_{\\nu \\neq \\mu} \\frac{e_\\nu^a e_\\mu^b}{\\sqrt {M_aM_b} (\\omega_\\mu^2 - \\omega_\\nu^2)} e_\\nu^c


#         NOTE: it works only at gamma.


#         Return
#         ------
#             A 3Nx3N matrix. The gradient of the free energy (To be symmetrized)

#         """
#         #K_to_Ry=6.336857346553283e-06

#         #T = self.current_T
#         # TODO: TO BE TESTED


# #        # Get the mass vector
# #        _m_ = np.zeros(self.dyn_0.structure.N_atoms * 3)
# #        for i in range(self.current_dyn.structure.N_atoms):
# #            _m_[ 3*i : 3*i + 3] = self.current_dyn.structure.masses[ self.current_dyn.structure.atoms[i]]
# #
# #        _m_sqrtinv = 1 / np.sqrt(_m_)

#         # Get the frequency and polarization vector of the dynamical matrix
#         w, pols = self.current_dyn.DyagDinQ(0)


#         # Discard translations and convert in Ha units
#         not_trans = ~CC.Methods.get_translations(pols, self.current_dyn.structure.get_masses_array())
#         w = np.array(w[not_trans] / 2, dtype = np.float64)
#         pols = np.real(pols[:, not_trans])

#         #n_modes = len(w)

#         # Convert the q vector into Ha units
#         q_new = np.array(self.current_q, dtype = np.float64) * np.sqrt(2) * __A_TO_BOHR__

#         # Get the ityp variable
#         #ityp = self.current_dyn.structure.get_atomic_types()

#         # Get the mass and convert in Ha units
#         mass = np.array(self.current_dyn.structure.get_masses_array() * 2,
#                         dtype = np.float64)

#         nat = len(mass)

#         # Prepare the symmetrization
#         qe_sym = CC.symmetries.QE_Symmetry(self.current_dyn.structure)
#         qe_sym.SetupQPoint(self.current_dyn.q_tot[0])


# #        # Get the a_mu and its derivatives
# #        a_mu = np.zeros(n_modes, dtype = np.float64)
# #        da_dw = np.zeros(n_modes, dtype = np.float64)

#         # Use the fortran subroutines
# #        if T == 0:
# #            a_mu = 1 / np.sqrt(2* w)
# #            da_dw = -1 /  np.sqrt(8 * w**3)
# #        else:
# #            beta = 1 / (K_to_Ry*T)
# #            a_mu = 1 / np.sqrt( np.tanh(beta*w / 2) *2* w)
# #            da_dw = - (w*beta + np.sinh(w*beta)) / (2 * np.sqrt(2) * w**2 * (np.cosh(beta*w) - 1) * np.sqrt(np.cosh(beta*w / 2) / (np.sinh(beta*w/2) * w)))
# #
# #

#         # Print the sscha forces converted
#         print ("SCHA forces:")
#         for i in range(self.N):
#             for j in range(self.current_dyn.structure.N_atoms):
#                 print ("Conf\t%d\tAtom\t%d\t" % (i, j), self.sscha_forces[i, j, :]/ (__A_TO_BOHR__))


#         # Convert the forces in Ha / bohr units and in the same type as fortran
#         e_forces = np.array( self.forces - self.sscha_forces, dtype = np.float64, order = "F") / (2 * __A_TO_BOHR__)

#         # Get df_da
#         df_da = SCHAModules.anharmonic.get_df_da_nonav(w, w, self.current_T, pols,
#                                                        e_forces,
#                                                        q_new, mass, "stat_schappp")
#         #print np.shape(e_forces)
#         # Now get the rest of the derivative

#         df_dfc = np.zeros( np.shape(self.current_dyn.dynmats[0]), dtype = np.float64)
#         err_df_dfc = np.zeros( np.shape(self.current_dyn.dynmats[0]), dtype = np.float64)

#         # Just to do something good
#         da_dcr_mat = np.zeros( (nat * 3, nat * 3, len(w)), dtype = np.float64)

#         for x_i in range(self.current_dyn.structure.N_atoms * 3):
#             for y_i in range(x_i, self.current_dyn.structure.N_atoms * 3):
#                 da_dcr, de_dcr = SCHAModules.anharmonic.get_da_dcr_and_de_dcr(w, pols, self.current_T,
#                                                                               mass, x_i+1, y_i+1)

#                 print ("(%d, %d): DA_DCR = " % (x_i+1, y_i+1), da_dcr)
#                 da_dcr_mat[x_i, y_i, :] = da_dcr
#                 da_dcr_mat[y_i, x_i, :] = da_dcr


#                 df_dc, delta_df_dc = SCHAModules.anharmonic.get_df_dcoeff_av_new(df_da, da_dcr, e_forces,
#                                                                                  q_new, mass, de_dcr,
#                                                                                  self.rho, 1, "err_yesrho")
#                 # Fill the matrix
#                 df_dfc[x_i, y_i] = df_dc
#                 df_dfc[y_i, x_i] = df_dc

#                 err_df_dfc[x_i, y_i] = delta_df_dc
#                 err_df_dfc[y_i, x_i] = delta_df_dc

#         # Get the generator
#         ghr = np.zeros( (3*nat, 3*nat), dtype = np.float64, order = "F")
#         ghr[0,0] = 1
#         # Apply the sum rule
#         qe_sym.ImposeSumRule(ghr)
#         # Apply symmetries
#         qe_sym.SymmetrizeDynQ(ghr, self.current_dyn.q_tot[0])
#         ghr /= np.sqrt(np.trace(ghr.dot(ghr)))
#         print ("Generator:")
#         print (ghr)

#         print ("dA/dGhr = ", np.einsum("ijk, ij", da_dcr_mat, ghr) )

#         # Force the symmetrization
#         qe_sym.ImposeSumRule(df_dfc)
#         qe_sym.ImposeSumRule(err_df_dfc)
#         qe_sym.SymmetrizeDynQ(df_dfc, self.current_dyn.q_tot[0])
#         qe_sym.SymmetrizeDynQ(err_df_dfc, self.current_dyn.q_tot[0])

#         # Convert from [Ha/bohr] in [Ry/bohr]
#         df_dfc *= 2
#         err_df_dfc *=  2


# #        # Prepare the w as a matrix
# #        _w_ = np.tile(w, (n_modes, 1))
# #        # 1 / (w_mu^2 - w_nu^2)
# #        one_over_omegamunu = 1 / (_w_**2 - _w_.transpose()**2)
# #        #one_over_omegamunu *= 1 - np.eye(n_modes) # Remove the therms for mu equal to nu
# #        one_over_omegamunu[ (_w_ - _w_.transpose()) < __EPSILON__] = 0
# #
# #        #print "freqs:", w
# #        #print "w", _w_
# #        #print "one_over_omega:", one_over_omegamunu
# #
# #        # Get the derivative of the lna_mu respect to the dynamical matrix
# #        # Inner product
# #        d_lna_d_dyn = np.einsum("i, ai, bi, ci, a, b, c->abic", da_dw/(2 * w * a_mu), pols, pols, pols, _m_sqrtinv, _m_sqrtinv, _m_sqrtinv)
# #
# #        # Get the derivative respect to the polarization vector
# #        d_pol_d_dyn = np.einsum("ai,bj,ci,ji,a,b,c->abjc", pols, pols, pols, one_over_omegamunu, _m_sqrtinv, _m_sqrtinv, _m_sqrtinv)
# #
# #        #print "d_lna:", d_lna_d_dyn
# #        #print "d_pol:", d_pol_d_dyn
# #
# #        pre_sum = d_lna_d_dyn + d_pol_d_dyn
# #
# #        # Get the q vector
# #        d_F_d_dyn = np.zeros(np.shape(self.current_dyn.dynmats[0]))
# #        for i in range(self.N):
# #            # Get the displacements of the structure
# #            u_disp = self.structures[i].get_displacement(self.current_dyn.structure).reshape(3 * self.current_dyn.structure.N_atoms)
# #
# #            # Get the forces on the configuration
# #            delta_f = (self.forces[i,:,:] - self.sscha_forces[i,:,:]).reshape(3 * self.current_dyn.structure.N_atoms)
# #
# #            # Get the q vector
# #            q = np.einsum("i, ij, i", np.sqrt(_m_), pols, u_disp)
# #
# #            # Get gamma matrix
# #            gamma = np.einsum("abcd, d", pre_sum, delta_f)
# #
# #            #print "%d) delta_f = " % (i+1), delta_f
# #            #print "%d) q = " % (i+1), q
# #            #print "%d) gamma = " % (i+1), gamma
# #
# #            # Contract the gamma matrix and multiply it for the weight
# #            partial_gradient = - np.einsum("abc, c", gamma, q)
# #            d_F_d_dyn += partial_gradient * self.rho[i]
# #
# #            #print "conf %d | weight %.4e | partial gradient:" % (i, self.rho[i]), partial_gradient
# #
# #
# #        # Normalization
# #        d_F_d_dyn /= np.sum(self.rho)
#         #print "Grad:"
#         #for i in range(np.shape(d_F_d_dyn)[0]):
#         #    print " ".join(["%7.2e" % x for x in list(d_F_d_dyn[i,:])])

#         #TODO: apply symmetries

#         return df_dfc, err_df_dfc


    # def get_d3_muspace(self):
    #     r"""
    #     GET V3 IN MODE SPACE
    #     ====================

    #     This subroutine gets the d3 directly in the space of the modes.

    #     ..math::

    #         D^{(3)}_{abc} = \sum_{xyz} \frac{\Phi^{(3)}_{xyz} e_a^x e_b^y e_c^z}{\sqrt{m_x m_y m_z}}


    #     """

    #     # Be shure to have the correct units
    #     self.convert_units(UNITS_DEFAULT)

    #     supersturct = self.current_dyn.structure.generate_supercell(self.supercell)

    #     # Convert from A to Bohr the space
    #     u_disps = self.u_disps * __A_TO_BOHR__
    #     n_rand, n_modes = np.shape(u_disps)
    #     forces = (self.forces - self.sscha_forces).reshape(self.N, n_modes)  / __A_TO_BOHR__

    #     Ups = self.current_dyn.GetUpsilonMatrix(self.current_T)
    #     v_disp = u_disps.dot(Ups)

    #     # pass in the polarization space
    #     w, pols = self.current_dyn.DiagonalizeSupercell()

    #     # Discard translations
    #     trans = CC.Methods.get_translations(pols, supersturct.get_masses_array())
    #     pols = pols[:, ~trans]

    #     m = np.tile(supersturct.get_masses_array(), (3,1)).T.ravel()

    #     pol_vec = np.einsum("ab, a->ab", pols, 1 / np.sqrt(m))

    #     v_mode = v_disp.dot(pol_vec)
    #     f_mode = forces.dot(pol_vec)

    #     # Now compute the d3 as <vvf>
    #     N_eff = np.sum(self.rho)
    #     f_mode = np.einsum("ia, i->ia", f_mode, self.rho)
    #     d3_noperm = np.einsum("ia,ib,ic->abc", v_mode, v_mode, f_mode)
    #     d3_noperm /= -N_eff # there is a minus

    #     # Apply the permuatations
    #     d3 = d3_noperm.copy()
    #     d3 += np.einsum("abc->acb", d3_noperm)
    #     d3 += np.einsum("abc->bac", d3_noperm)
    #     d3 += np.einsum("abc->bca", d3_noperm)
    #     d3 += np.einsum("abc->cab", d3_noperm)
    #     d3 += np.einsum("abc->cba", d3_noperm)
    #     d3 /= 6

    #     # TODO: symmetrize

    #     return d3


    # def get_v3_realspace(self):
    #     """
    #     This is a testing function that computes the V3 matrix in real space:

    #     ..math::

    #         \\Phi^{(3)}_{xyz} = - \sum_{pq} \\Upsilon_{xp}\\Upsilon_{yq} \\left<u_pu_q f_z\\\right>
    #     """

    #     nat_sc = self.structures[0].N_atoms
    #     Ups = self.current_dyn.GetUpsilonMatrix(self.current_T)
    #     f2 = np.reshape(self.forces - self.sscha_forces, (self.N, 3 * nat_sc))

    #     # Get the average <uuf>
    #     t1 = time.time()
    #     N_eff = np.sum(self.rho)
    #     uuf = np.einsum("ix,iy,iz,i", self.u_disps, self.u_disps, f2, self.rho)
    #     uuf /= N_eff
    #     t2 = time.time()

    #     print("Time elapsed to compute <uuf>:", t2-t1, "s")

    #     # Get the v3
    #     v3 = - np.einsum("xp,yq,pqz->xyz", Ups, Ups, uuf) * __A_TO_BOHR__
    #     # Symmetrize
    #     #v3 = np.einsum("xyz,xzy,yxz,yzx,zxy,zyx->xyz", v3, v3, v3, v3, v3, v3) / 6
    #     v3 -=  np.einsum("xp,yq,pqz->xzy", Ups, Ups, uuf) * __A_TO_BOHR__
    #     v3 -=  np.einsum("xp,yq,pqz->zyx", Ups, Ups, uuf) * __A_TO_BOHR__
    #     v3 -=  np.einsum("xp,yq,pqz->yxz", Ups, Ups, uuf)* __A_TO_BOHR__
    #     v3 -=  np.einsum("xp,yq,pqz->zxy", Ups, Ups, uuf)* __A_TO_BOHR__
    #     v3 -=  np.einsum("xp,yq,pqz->yzx", Ups, Ups, uuf)* __A_TO_BOHR__
    #     v3 /= 6
    #     t3 = time.time()
    #     print("Time elapsed to compute v3:", t3-t1, "s")
    #     return v3

    def get_odd_realspace(self):
        """
        This is a testing function to compute the odd3 correction
        using the real space v3 (similar to the raffaello first implementation)
        """

        warnings.warn('TESTING FUNCTION! DO NOT USE FOR PRODUCTION (use get_free_energy_hessian)')
        # Get the dynamical matrix in the supercell
        super_dyn = self.current_dyn.GenerateSupercellDyn(self.supercell)
        w_sc, pols_sc = super_dyn.DyagDinQ(0)

        # Remove translations
        no_trans_mask = ~CC.Methods.get_translations(pols_sc, super_dyn.structure.get_masses_array())
        w_sc = w_sc[no_trans_mask]
        pols_sc = pols_sc[:, no_trans_mask]

        # Get phi3
        phi3 = self.get_v3_realspace()

        # Get Gmunu
        Gmunu = super_dyn.GetGmunu(self.current_T)

        # Divide the polarization vectors by the mass
        nat_sc = super_dyn.structure.N_atoms
        epol = pols_sc.copy()
        m = super_dyn.structure.get_masses_array()
        for x in range(nat_sc):
            epol[3*x : 3*x + 3, :] = pols_sc[3*x : 3*x + 3, :] / np.sqrt(m[x])

        first_part = np.einsum("xab,ij,ai,bj->xij", phi3, Gmunu, epol, epol)
        second_part = np.einsum("ci,dj,cdy->ijy", epol, epol, phi3)
        odd_correction = np.einsum("xij, ijy->xy", first_part, second_part)

        fakedyn = super_dyn.Copy()
        fakedyn.dynmats[0] = odd_correction
        fakedyn.save_qe("odd_new")
        return super_dyn.dynmats[0] + odd_correction


    # def get_v3_qspace(self, q, k):
    #     r"""
    #     GET THE PHONON-PHONON SCATTERING ELEMENT
    #     ========================================

    #     This subroutine computes the 3-body phonon-phonon scatternig within the sscha.
    #     It evaluates the vertex where the q phonon splits in a q+k and -k phonon:

    #               /---> q + k
    #        q ____/
    #              \
    #               \---> -k


    #     This computes v3 on the fly in real space.

    #     .. math ::

    #         V^3_{abc} (q, -q-k, k)

    #     Where :math:`a`, :math:`b` and :math:`c` are the atomic indices in the unit cell.

    #     Parameters
    #     ----------
    #         q : ndarray(size = 3, dtype = float)
    #             The q vector for the v3 compuation V3(q, -q-k, k).
    #         k : ndarray(size = 3, dtype = float)
    #             The k vector for the v3 computation V3(q, -q-k, k).

    #     Returns
    #     -------
    #         v3 : ndarray( size = (3*nat, 3*nat, 3*nat), dtype = np.complex128)
    #             The 3-rank tensor vertext V3(q, -q-k, k) of the phonon-phonon scattering
    #     """

    #     # Define the q vectors
    #     q1 = -q -k
    #     q2 = k

    #     superdyn = self.current_dyn.GenerateSupercellDyn(self.supercell)
    #     superstruc = superdyn.structure
    #     ups_mat = np.real(superdyn.GetUpsilonMatrix(self.current_T))

    #     # Get Upsilon dot u
    #     vs = self.u_disps.dot(ups_mat) * __A_TO_BOHR__

    #     # Get the corrispondance between unit cell and super cell
    #     itau = superdyn.structure.get_itau(self.current_dyn.structure) - 1
    #     nat_sc = superdyn.structure.N_atoms
    #     nat = self.current_dyn.structure.N_atoms
    #     struct = self.current_dyn.structure

    #     D3 = np.zeros( (3*nat, 3*nat, 3*nat), dtype = np.complex128)
    #     N_eff = np.sum(self.rho)
    #     fc = np.zeros((3,3,3), dtype = np.float64)
    #     for i in range(nat_sc):
    #         i_uc = itau[i]

    #         # The forces and displacement along this atom
    #         v_i = vs[:, 3*i:3*i+3]
    #         f_i = self.forces[:, i, :] - self.sscha_forces[:, i, :]
    #         f_i /= __A_TO_BOHR__
    #         for j in range(nat_sc):
    #             j_uc = itau[j]

    #             R1 = superstruc.coords[i, :] - struct.coords[i_uc, :]
    #             R1 -= superstruc.coords[j, :] - struct.coords[j_uc, :]
    #             q1dotR = q1.dot(R1)

    #             # Forces and displacement along this atom
    #             v_j = vs[:, 3*j:3*j+3]
    #             f_j = self.forces[:, j, :] - self.sscha_forces[:, j, :]
    #             f_j /= __A_TO_BOHR__


    #             for k in range(nat_sc):
    #                 k_uc = itau[k]

    #                 R2 = superstruc.coords[i, :] - struct.coords[i_uc, :]
    #                 R2 -= superstruc.coords[k, :] - struct.coords[k_uc, :]
    #                 q2dotR = q2.dot(R2)

    #                 # Forces and displacement along this atom
    #                 v_k = vs[:, 3*k:3*k+3]
    #                 f_k = self.forces[:, k, :] - self.sscha_forces[:, k, :]
    #                 f_k /= __A_TO_BOHR__

    #                 fc[:,:] = np.einsum("ia,ib,ic,i", v_i, v_j, f_k, self.rho)
    #                 fc += np.einsum("ia,ib,ic,i", v_i, f_j, v_k, self.rho)
    #                 fc += np.einsum("ia,ib,ic,i", f_i, v_j, v_k, self.rho)
    #                 fc /= 3*N_eff
    #                 D3[3*i_uc: 3*i_uc+3, 3*j_uc: 3*j_uc+3, 3*k_uc : 3*k_uc+3] += fc * np.exp(-1j* q1dotR - 1j*q2dotR)


    #     return D3


    # def get_dynamical_bubble(self, q, w, smearing = 1e-5):
    #     r"""
    #     GET THE DYNAMICAL BUBBLE SELF ENERGY
    #     ====================================

    #     This function returns the dynamical bubble self-energy:

    #     .. math::

    #         \Sigma_{af}(q, w) = \sum_{q'q''}\sum_{bc,\mu\nu} D^{(3)}_{abc} \left(-\frac 1 2 \chi_{\mu\nu}(\omega, q', q'')\right) \frac{e_\nu^b e_\mu^c e_\nu^d e_\mu^e}{\sqrt{M_bM_cM_dM_e}} D^{(3)}_{def}


    #     NOTE: The integral in the q space is performed over the mesh grid given by the supercell.


    #     Parameters
    #     ----------
    #         q : vector
    #             The q vector to compute the dynamical self energy
    #         w : float or array
    #             The frequency(ies) to compute the dynamical self-energy

    #     Results
    #     -------
    #         Sigma : ndarray(size = (3*nat, 3*nat), dtype = np.complex128)
    #             The dynamical self energy. Note it could be a list of Sigma
    #             if the provided frequency is an array
    #     """


    #     # Perform the summation over the allowed q points
    #     q_list = self.current_dyn.q_tot

    #     bg = CC.Methods.get_reciprocal_vectors(self.current_dyn.structure.unit_cell)
    #     m = self.current_dyn.structure.get_masses_array()

    #     nat = self.current_dyn.structure.N_atoms

    #     # Extend m to 3*nat
    #     # This is a numpy hack: tile creates a replica matrix of m (3xN_nat)
    #     # .T: makes a transposition to N_nat x 3 and ravel convert it in a 1d array
    #     m = np.tile(m, (3,1)).T.ravel()
    #     minvsqrt = 1 / np.sqrt(m)

    #     # Check how many frequencies has been provided
    #     N_w = 1
    #     try:
    #         N_w = len(w)
    #     except:
    #         pass

    #     # Initialize the bubble self energy
    #     sigma = np.zeros((3*nat, 3*nat), dtype = np.complex128)
    #     if N_w > 1:
    #         sigmas = [sigma.copy() for x in range(N_w)]
    #     for ik, k in enumerate(q_list):
    #         k1 = -q -k

    #         # Get the v3
    #         d3_1 = self.get_v3_qspace(k1, k)
    #         print ("Sum of v3:", np.sum(d3_1))

    #         # Get the phonon-propagator
    #         if N_w > 1:
    #             bubbles = []
    #             for i in range(N_w):
    #                 bubbles.append( self.current_dyn.get_phonon_propagator(w[i], self.current_T, k1, k, smearing))
    #         else:
    #             bubble = self.current_dyn.get_phonon_propagator(w, self.current_T, k1, k, smearing)

    #         # Get the index of k1 to extract the polarization vectors
    #         k1_dists = [CC.Methods.get_min_dist_into_cell(bg, k1, x) for x in q_list]
    #         k1_i = np.argmin(k1_dists)

    #         wk, polk = self.current_dyn.DyagDinQ(ik)
    #         wk1, polk1 = self.current_dyn.DyagDinQ(k1_i)

    #         # Get |e><e| / sqrt(m_a m_b)
    #         e_mat = np.einsum("am,bn, a, b->abmn", polk1, polk, minvsqrt, minvsqrt)

    #         # Convert the d3 in the mu basis
    #         d3_mubasis = np.einsum("abc, bcmn -> amn", d3_1, e_mat)

    #         # Compute the bubble
    #         if N_w > 1:
    #             for i in range(N_w):
    #                 sigmas[i] -= np.einsum("amn, mn, bmn->ab", d3_mubasis, bubbles[i], np.conj(d3_mubasis)) / 2
    #         else:
    #             sigma -= np.einsum("amn, mn, bmn->ab", d3_mubasis, bubble, np.conj(d3_mubasis)) / 2

    #     if N_w > 1:
    #         return sigmas
    #     return sigma


    def get_free_energy_hessian(self, include_v4 = False, get_full_hessian = True, verbose = False, \
        use_symmetries = True, return_d3 = False, w_pols = None, timer=None):
        """
        GET THE FREE ENERGY ODD CORRECTION
        ==================================

        This subroutines computes the odd correction
        to the free energy hessian using the fortran subroutines, as describe in the
        Bianco paper ...

        The calculation is performed in the supercell

        Parameters
        ----------
            include_v4 : bool
                If True we include the fourth order force constant matrix.
                This requires a lot of memory
            get_full_hessian : bool
                If True the full hessian matrix is returned, if false, only the correction to
                the SSCHA dynamical matrix is returned.
            verbose : bool
                If true, the third order force constant tensor is written in output [Ha/bohr^3 units].
                This can be used to interpolate the result on a bigger mesh with cellconstructor.
            use_symmetries : bool
                If true, the d3 and d4 are symmetrized in real space.
                It requires that spglib is installed to detect symmetries in the supercell correctly.
            return_d3 : bool
                If true, returns also the tensor of three phonon scattering.
            w_pols : list of ndarray
                If provided, it avoids the diagonalization of the dynamical matrix to speedup the time.

        Returns
        -------
            phi_sc : Phonons()
                The dynamical matrix of the free energy hessian in (Ry/bohr^2)
            d3 : ndarray (size = (3*nat_sc, 3*nat_sc, 3*nat_sc), Optional
                Return the three-phonon-scattering tensor (in Ry atomic units).
                Only if return_d3 is True.
        """
        # For now the v4 is not implemented
        #     if include_v4:
        #         ERROR_MSG = """
        # Error, the v4 computation has not yet been implemented.
        # """
        #         raise NotImplementedError(ERROR_MSG)

        # Convert anything into the Ha units
        # This is needed for the Fortran subroutines
        self.convert_units(UNITS_HARTREE)

        # Get the dynamical matrix in the supercell
        #dyn_supercell = self.current_dyn.GenerateSupercellDyn(self.supercell)
        super_structure = self.current_dyn.structure.generate_supercell(self.supercell)
        if w_pols is None:
            if timer:
                w, pols = timer.execute_timed_function(self.current_dyn.DiagonalizeSupercell)
            else:
                w, pols = self.current_dyn.DiagonalizeSupercell()
        else:
            w, pols = w_pols

        a = self.w_to_a(w, self.current_T)


        n_modes = len(w)
        nat_sc = int(np.shape(pols)[0] / 3)

        # Get the polarization vectors in the correct format
        new_pol = np.zeros( (nat_sc, n_modes, 3), dtype = np.double)
        for i in range(nat_sc):
            for j in range(n_modes):
                new_pol[i, j, :] = pols[3*i : 3*(i+1), j]


        # Get the translational modes
        if not self.ignore_small_w:
            trans = CC.Methods.get_translations(pols, super_structure.get_masses_array())
        else:
            trans = np.abs(w) < CC.Phonons.__EPSILON_W__


        # Get the atomic types
        ityp = super_structure.get_ityp() + 1 #Py to Fortran indexing
        n_typ = len(self.current_dyn.structure.masses)

        amass = np.zeros(n_typ, dtype = np.double)

        for at_type in self.current_dyn.structure.masses:
            index = ityp[self.current_dyn.structure.atoms.index(at_type)] - 1
            amass[index] = self.current_dyn.structure.masses[at_type]

        # Get the forces and conver in the correct units
        f = (self.forces - self.sscha_forces)# * Bohr
        u = self.u_disps.reshape((self.N, nat_sc, 3), order = "C") #/ Bohr

        log_err = "err_yesrho"

        # Lets call the Fortran subroutine to compute the v3
        if verbose:
            print ("Going into d3")
        if timer:
            d3 = timer.execute_timed_function(SCHAModules.get_v3, a, new_pol, trans, amass, ityp,
                                    f, u, self.rho, log_err, override_name="SCHAModules.get_v3")
        else:
            d3 = SCHAModules.get_v3(a, new_pol, trans, amass, ityp,
                                    f, u, self.rho, log_err)
        if verbose:
            print("Outside d3")


        # Symmetrize the d3
        if use_symmetries:
            if verbose:
                print("Symmetrizing the d3")
                np.save("d3_realspace_nosym.npy", d3)

            qe_sym = CC.symmetries.QE_Symmetry(super_structure)
            if timer:
                timer.execute_timed_function(qe_sym.SetupFromSPGLIB)
                timer.execute_timed_function(qe_sym.ApplySymmetryToTensor3, d3)
            else:
                qe_sym.SetupFromSPGLIB()
                qe_sym.ApplySymmetryToTensor3(d3)


        if verbose:
            print("Saving the third order force constants as d3_realspace_sym.npy [Ha units]")
            np.save("d3_realspace_sym.npy", d3)

        # Check if the v4 must be included
        if include_v4:
            print("Computing the v4, this requires some time...")
            t1 = time.time()
            if timer:
                d4 = timer.execute_timed_function(SCHAModules.get_v4, a, new_pol, trans, amass, ityp, \
                    f, u, self.rho, log_err, override_name="SCHAModules.get_v4")
            else:
                d4 = SCHAModules.get_v4(a, new_pol, trans, amass, ityp, \
                    f, u, self.rho, log_err)
            t2 = time.time()
            print("Time elapsed to compute the v4: {} s".format(t2-t1))

            # Symmetrize the v4
            if use_symmetries:
                if timer:
                    timer.execute_timed_function(qe_sym.ApplySymmetryToTensor4, d4)
                else:
                    qe_sym.ApplySymmetryToTensor4(d4)

            if verbose: print("Inside odd straight")
            if timer:
                phi_sc_odd = timer.execute_timed_function(SCHAModules.get_odd_straight_with_v4, a, w, new_pol, trans, \
                    amass, ityp, self.current_T, d3, d4, override_name="SCHAModules.get_odd_straight_with_v4")
            else:
                phi_sc_odd = SCHAModules.get_odd_straight_with_v4(a, w, new_pol, trans, \
                    amass, ityp, self.current_T, d3, d4)
            if verbose : print("Outside odd straight")
        else:
            # Only v3
            # Get the odd correction (In Ha/bohr^2)
            if verbose:
                print ("Inside odd straight")
                print (" A = ", a)
                print (" W = ", w)
                print (" TRANS = ", trans)
                print (" AMASS = ", amass)
                print (" ITYP = ", ityp)
                print (" T = ", self.current_T)
            if timer:
                phi_sc_odd = timer.execute_timed_function(SCHAModules.get_odd_straight, a, w, new_pol, trans, amass, ityp,
                                                        self.current_T, d3)
            else:
                phi_sc_odd = SCHAModules.get_odd_straight(a, w, new_pol, trans, amass, ityp,
                                                        self.current_T, d3)

            if verbose:
                print ("Outside odd straight.")
                print ("Saving the odd correction (Ha) as phi_odd.npy")
                np.save("phi_odd.npy", phi_sc_odd)

                # Try to save this matrix
                #dyn_supercell.dynmats[0] = phi_sc_odd
                #dyn_supercell.save_qe("SupercellOddDynHa")



        # Lets fourier transform
        if timer:
            dynq_odd = timer.execute_timed_function(CC.Phonons.GetDynQFromFCSupercell, phi_sc_odd, np.array(self.current_dyn.q_tot),
                                                     self.current_dyn.structure, super_structure)
        else:
            dynq_odd = CC.Phonons.GetDynQFromFCSupercell(phi_sc_odd, np.array(self.current_dyn.q_tot),
                                                        self.current_dyn.structure, super_structure)


        # Convert back the ensemble in Default units
        self.convert_units(UNITS_DEFAULT)
        dynq_odd *= 2 # Ha/bohr^2 -> Ry/bohr^2

        # Generate the Phonon structure by including the odd correction
        dyn_hessian = self.current_dyn.Copy()
        for iq in range(len(self.current_dyn.q_tot)):
            if get_full_hessian:
                dyn_hessian.dynmats[iq] = self.current_dyn.dynmats[iq] + dynq_odd[iq, :, :]
            else:
                dyn_hessian.dynmats[iq] = dynq_odd[iq, :, :]


        if return_d3:
            return dyn_hessian, d3* 2.0 # Ha to Ry
        return dyn_hessian



    def compute_ensemble(self, calculator, compute_stress = True, stress_numerical = False,
                         cluster = None, verbose = True, timer=None):
        """
        GET ENERGY AND FORCES
        =====================

        This is the generic function to compute forces and stresses.
        It can be used both with clusters, and with simple ase calculators

        Paramters
        ---------
            calculator:
                The ase calculator
            compute_stress: bool
                If true compute the stress
            stress_numerical : bool
                Compute the stress tensor with finite difference,
                this is not possible with clusters
            cluster: Cluster, optional
                The cluster in which to send the calculation.
                If None the calculation is performed on the same computer of
                the sscha code.
        """


        # Check if the calculator is a cluster
        is_cluster = False
        if not cluster is None:
            is_cluster = True

        # Check consistency
        if stress_numerical and is_cluster:
            raise ValueError("Error, stress_numerical is not implemented with clusters")

        # Check if not all the calculation needs to be done
        n_calcs = np.sum( self.force_computed.astype(int))
        computing_ensemble = self

        if compute_stress:
            self.has_stress = True

        # Check wheter compute the whole ensemble, or just a small part
        should_i_merge = False
        if n_calcs != self.N:
            should_i_merge = True
            computing_ensemble = self.get_noncomputed()
            self.remove_noncomputed()

        if is_cluster:
            cluster.compute_ensemble(computing_ensemble, calculator, compute_stress)

        else:
            computing_ensemble.get_energy_forces(calculator, compute_stress, stress_numerical, verbose = verbose)

        if timer:
            timer.execute_timed_function(self.init)
        else:
            self.init()

        if should_i_merge:
            # Remove the noncomputed ensemble from here, and merge
            self.merge(computing_ensemble)

    def merge(self, other):
        """
        MERGE TWO ENSEMBLES
        ===================

        This function will merge two ensembles together.

        Parameters
        ----------
            other : Ensemble()
                Another ensemble to be merge with. It must be generated by the same dynamical matrix
                as this one, otherwise wired things will happen.
        """

        self.N += other.N
        self.forces = np.concatenate( (self.forces, other.forces), axis = 0)
        self.stresses = np.concatenate( (self.stresses, other.stresses), axis = 0)
        self.structures += other.structures
        self.u_disps = np.concatenate((self.u_disps, other.u_disps), axis = 0)
        self.xats = np.concatenate((self.xats, other.xats), axis = 0)
        self.energies = np.concatenate( (self.energies, other.energies))

        self.stress_computed = np.concatenate( (self.stress_computed, other.stress_computed))
        self.force_computed = np.concatenate( (self.force_computed, other.force_computed))
        self.all_properties += other.all_properties


        self.sscha_forces = np.concatenate( (self.sscha_forces, other.sscha_forces), axis = 0)
        self.sscha_energies = np.concatenate( (self.sscha_energies, other.sscha_energies))

        self.rho = np.concatenate( (self.rho, other.rho))

        # Init the forces once more
        self.init()

        # Now update everything
        self.update_weights(self.current_dyn, self.current_T)


    def split(self, split_mask):
        """
        SPLIT THE ENSEMBLE
        ==================

        This method will return an ensemble with only the configurations matched by the split_mask array.
        NOTE: The original ensemble will remain untouched.

        Parameters
        ----------
            split_mask : ndarray(size = self.N, dtype = bool)
                A mask array. It must be of the same size of the number of configurations,
                and contain a True or False if you want that the corresponding configuration to be included in the
                splitted ensemble

        Results
        -------
            splitted_ensemble : Ensemble()
                An ensemble tath will contain only the configurations in the split mask.
        """

        structs = [self.structures[x] for x in np.arange(len(split_mask))[split_mask]]

        N = np.sum(split_mask.astype(int))
        ens = Ensemble(self.dyn_0, self.T0, self.dyn_0.GetSupercell())
        ens.init_from_structures(structs)


        ens.force_computed[:] = self.force_computed[split_mask]
        ens.stress_computed[:] = self.stress_computed[split_mask]
        ens.energies[:] = self.energies[split_mask]
        ens.forces[:, :, :] = self.forces[split_mask, :, :]
        ens.has_stress = self.has_stress
        ens.ignore_small_w = self.ignore_small_w
        if self.has_stress:
            ens.stresses[:, :, :] = self.stresses[split_mask, :, :]

        ens.update_weights(self.current_dyn, self.current_T)

        ens.all_properties = [self.all_properties[x] for x in np.arange(len(split_mask))[split_mask]]

        return ens


    def remove_noncomputed(self):
        """
        Removed all the incomplete calculation from the ensemble.
        It may be used to run a minimization even if the ensemble was not completely calculated.
        """

        good_mask = np.copy(self.force_computed)
        if self.has_stress:
            good_mask = good_mask & self.stress_computed

        self.N = np.sum( good_mask.astype(int))
        self.forces = self.forces[good_mask, :, :]
        self.sscha_forces = self.sscha_forces[good_mask, :, :]
        self.stresses = self.stresses[good_mask, :, :]
        self.energies = self.energies[good_mask]
        self.sscha_energies = self.sscha_energies[good_mask]
        self.xats = self.xats[good_mask, :, :]
        self.u_disps = self.u_disps[good_mask, :]
        self.force_computed = self.force_computed[good_mask]
        self.stress_computed = self.stress_computed[good_mask]

        self.structures = [self.structures[x] for x in np.arange(len(good_mask))[good_mask]]
        self.all_properties = [self.all_properties[x] for x in np.arange(len(good_mask))[good_mask]]


        self.rho = self.rho[good_mask]

        # Check everything and update the weights
        self.update_weights(self.current_dyn, self.current_T)

    def get_noncomputed(self):
        """
        Get another ensemble with only the non computed configurations.
        This may be used to resubmit only the non computed values
        """

        non_mask = ~self.force_computed
        if self.has_stress:
            non_mask = non_mask & (~self.stress_computed)

        return self.split(non_mask)

    def get_energy_forces(self, ase_calculator, compute_stress = True, stress_numerical = False, skip_computed = False, verbose = False, timer=None):
        """
        GET ENERGY AND FORCES FOR THE CURRENT ENSEMBLE
        ==============================================

        This subroutine uses the ase calculator to compute the abinitio energies and forces
        of the self ensemble.
        This subroutine requires to have ASE installed and properly configured to
        interface with your favourite ab-initio software.


        Parameters
        ----------
            ase_calculator : ase.calculator
                The ASE interface to the calculator to run the calculation.
                also a CellConstructor calculator is accepted
            compute_stress : bool
                If true, the stress is requested from the ASE calculator. Be shure
                that the calculator you provide supports stress calculation
            stress_numerical : bool
                If the calculator does not support stress, it can be computed numerically
                by doing finite differences.
            skip_computed : bool
                If true the configurations already computed will be skipped.
                Usefull if the calculation crashed for some reason.

        """

        # Setup the calculator for each structure
        parallel = False
        print("Force computed shape:", len(self.force_computed))
        if __MPI__:
            comm = MPI.COMM_WORLD
            size = comm.Get_size()
            rank = comm.Get_rank()

            if size > 1:
                parallel = True
                # Broad cast to all the structures
                structures = comm.bcast(self.structures, root = 0)
                nat3 = comm.bcast(self.current_dyn.structure.N_atoms* 3* np.prod(self.supercell), root = 0)
                N_rand = comm.bcast(self.N, root=0)


                #if not Parallel.am_i_the_master():
                #    self.structures = structures
                #    self.init_from_structures(structures) # Enforce all the ensembles to have the same structures

                # Setup the label of the calculator
                #ase_calculator = comm.bcast(ase_calculator, root = 0)   # This broadcasting seems causing some issues on some fortran codes called by python (which may interact with MPI)
                ase_calculator.set_label("esp_%d" % rank) # Avoid overwriting the same file

                compute_stress = comm.bcast(compute_stress, root = 0)


                # Check if the parallelization is correct
                if N_rand % size != 0:
                    raise ValueError("Error, for paralelization the ensemble dimension must be a multiple of the processors")

        if not parallel:
            size = 1
            rank = 0
            structures = self.structures
            nat3 = self.current_dyn.structure.N_atoms* 3 * np.prod(self.supercell)
            N_rand = self.N

        # Only for the master

        # Prepare the energy, forces and stress array
        # TODO: Correctly setup the number of energies here


        # If an MPI istance is running, split the calculation
        tot_configs = N_rand // size
        remainer = N_rand % size

        if rank < remainer:
            start = rank * (tot_configs + 1)
            stop = start + tot_configs + 1
        else:
            start = rank * tot_configs + remainer
            stop = start + tot_configs

        num_confs = stop - start

        energies = np.zeros( num_confs, dtype = np.float64)
        forces = np.zeros( ( num_confs) * nat3 , dtype = np.float64)
        if compute_stress:
            stress = np.zeros( num_confs * 9, dtype = np.float64)

        if rank == 0:
            total_forces = np.zeros( N_rand * nat3, dtype = np.float64)
            total_stress = np.zeros( N_rand * 9, dtype = np.float64)
        else:
            total_forces = np.empty( N_rand * nat3, dtype = np.float64)
            total_stress = np.empty( N_rand * 9, dtype = np.float64)

        i0 = 0
        for i in range(start, stop):

            # Avoid performing this calculation if already done
            if skip_computed:
                if self.force_computed[i]:
                    if compute_stress:
                        if self.stress_computed[i]:
                            continue
                    else:
                        continue


            struct = structures[i]
            #atms = struct.get_ase_atoms()

            # Setup the ASE calculator
            #atms.set_calculator(ase_calculator)


            # Print the status
            if Parallel.am_i_the_master() and verbose:
                print ("Computing configuration %d out of %d (nat = %d)" % (i+1, stop, struct.N_atoms))
                sys.stdout.flush()

            # Avoid for errors
            run = True
            count_fails = 0
            while run:
                try:
                    results = CC.calculators.get_results(ase_calculator, struct, get_stress = compute_stress)
                    energy = results["energy"] / Rydberg # eV => Ry
                    forces_ = results["forces"] / Rydberg

                    if compute_stress:
                        stress[9*i0 : 9*i0 + 9] = -results["stress"].reshape(9)* Bohr**3 / Rydberg
                    #energy = atms.get_total_energy() / Rydberg # eV => Ry
                    # Get energy, forces (and stress)
                    #energy = atms.get_total_energy() / Rydberg # eV => Ry
                    #forces_ = atms.get_forces() / Rydberg # eV / A => Ry / A
                    #if compute_stress:
                    #    if not stress_numerical:
                    #        stress[9*i0 : 9*i0 + 9] = -atms.get_stress(False).reshape(9) * Bohr**3 / Rydberg  # ev/A^3 => Ry/bohr
                    #    else:
                    #        stress[9*i0 : 9*i0 + 9] = -ase_calculator.calculate_numerical_stress(atms, voigt = False).ravel()* Bohr**3 / Rydberg

                    # Copy into the ensemble array
                    energies[i0] = energy
                    forces[nat3*i0 : nat3*i0 + nat3] = forces_.reshape( nat3 )
                    run = False
                except:
                    print ("Rerun the job %d" % i)
                    count_fails += 1
                    if count_fails >= 5:
                        run = False
                        struct.save_scf("error_struct.scf")
                        sys.stderr.write("Error in the ASE calculator for more than 5 times\n     while computing 'error_struct.scf'")
                        raise



            i0 += 1

        # Collect all togheter

        if parallel:
            comm.Allgather([energies, MPI.DOUBLE], [self.energies, MPI.DOUBLE])
            comm.Allgather([forces, MPI.DOUBLE], [total_forces, MPI.DOUBLE])

            if compute_stress:
                comm.Allgather([stress, MPI.DOUBLE], [total_stress, MPI.DOUBLE])


            #self.update_weights(self.current_dyn, self.current_T)
            CC.Settings.barrier()


        else:
            self.energies = energies
            total_forces = forces
            if compute_stress:
                total_stress = stress

        # Reshape the arrays
        self.forces[:, :, :] = np.reshape(total_forces, (N_rand, self.current_dyn.structure.N_atoms*np.prod(self.supercell), 3), order = "C")
        self.force_computed[:] = True
        print("Force computed shape:", len(self.force_computed))

        if compute_stress:
            self.stresses[:,:,:] = np.reshape(total_stress, (N_rand, 3, 3), order = "C")
            self.has_stress = True
            self.stress_computed[:] = True
        else:
            self.has_stress = False

        if timer:
            timer.execute_timed_function(self.init)
        else:
            self.init()
<<<<<<< HEAD
    
    def set_otf(
        self,
        flare_calc,
        # flare args
        write_model: int = 0,
        init_atoms: list[int] | None = None,
        # otf args
        std_tolerance_factor: float = 1,
        output_name: str = "otf_run",
        max_atoms_added: int = 1,
        update_style: str = "add_n",
        update_threshold: float | None = None,
        # other args
        build_mode="bayesian",
    ):
        """Set on-the-fly training.
        
        Args:
        ----
            init_atoms (List[int], optional): List of atoms from the input
                structure whose local environments and force components are
                used to train the initial GP model. If None is specified, all
                atoms are used to train the initial GP. Defaults to None.
=======
    def w_to_a(self,w, T):
        n = len(w)
        a = np.zeros(n)
        if T == 0.0:
            a[:] = np.sqrt(1.0 / (2.0 * w))
        else:
            a[:] = np.sqrt((1.0 / np.tanh(0.5 * w * 315774.65221921849 / T)) / (2.0 * w))
        return a

#-------------------------------------------------------------------------------
def _wrapper_julia_get_upsilon_q(*args, **kwargs):
    """Worker function, just for testing"""
    return julia.Main.get_upsilon_fourier(*args, **kwargs)

def _wrapper_julia_vector_q2r(*args, **kwargs):
    """
    Worker function to test the julia wrapper.

    Fourier transform a vector from q space to supercell

    Parameters
    ----------

        - vector_q : ndarray (3*nat, nq, n_random)
        - q_tot : ndarray (nq, 3)
        - itau : ndarray (nat_sc)
        - R_lat : ndarray (nat_sc, 3)

    Returns
    -------

        - vector_sc : ndarray (n_random, 3*nat_sc)

    """

    return julia.Main.vector_q2r(*args, **kwargs)


def _wrapper_julia_vector_r2q(*args, **kwargs):
    """
    Worker function to test the julia wrapper.

    Fourier transform a vector from supercell to q space

    Parameters
    ----------

        - vector_sc : ndarray (n_random, 3*nat_sc)
        - q_tot : ndarray (nq, 3)
        - itau : ndarray (nat_sc)
        - R_lat : ndarray (nat_sc, 3)

    Returns
    -------

        - vector_q : ndarray (3*nat, nq, n_random)
    """

    return julia.Main.vector_r2q(*args, **kwargs)

>>>>>>> 46c2440c

        """
        from flare.io.output import Output
        from flare.bffs.gp.calculator import FLARE_Calculator
        from flare.bffs.sgp.calculator import SGP_Calculator

        if not isinstance(flare_calc, (FLARE_Calculator, SGP_Calculator)):
            raise ValueError("`flare_calc` must be either a `FLARE_Calculator` or `SGP_Calculator`")

<<<<<<< HEAD
        self.flare_calc = flare_calc
        self.gp_model = flare_calc.gp_model
        self.init_atoms = init_atoms
        
        # set otf
        self.std_tolerance = std_tolerance_factor
        self.max_atoms_added = max_atoms_added
        self.update_style = update_style
        self.update_threshold = update_threshold

        # other args
        self.build_mode = build_mode

        if self.build_mode not in ["bayesian", "direct"]:
            raise Exception("build_mode needs to be 'bayesian' or 'direct'")

        # Sanity check
        if self.build_mode == "direct":
            assert (self.update_style is None) and (
                self.update_threshold is None
            ), "In 'direct' mode, please set update_style=None, and update_threshold=None"

        if self.update_style == "add_n":
            assert self.update_threshold is None, (
                "When update_style='add_n', the update_threshold does not take any effect,"
                "please set update_threshold=None"
            )
=======
    Returns
    -------

        - vector_q : ndarray (n_random, 3*nat, nq)
            The result of the matrix vector multiplication
    """

    return julia.Main.multiply_matrix_vector_fourier(*args,
            **kwargs)

def _wrapper_julia_vector_vector_fourier(*args, **kwargs):
    """
    Worker function to test the matrix vector
    multiplication in Fourier space

    Parameters
    ----------

        - vector1 : ndarray(size=(n_random, 3*nat, nq)
            The first vector in q space.
        - vector2 : ndarray(size=(n_random, 3*nat, nq)
            The second vector in q space.

    Returns
    -------
>>>>>>> 46c2440c

        # set logger
        self.output = Output(output_name, always_flush=True, print_as_xyz=True)
        self.output_name = output_name

<<<<<<< HEAD
        self.checkpt_name = self.output_name + "_checkpt.json"
        self.flare_name = self.output_name + "_flare.json"
        self.atoms_name = self.output_name + "_atoms.json"
        self.checkpt_files = [
            self.checkpt_name,
            self.flare_name,
            self.atoms_name,
        ]

        self.write_model = write_model
=======
    return julia.Main.multiply_vector_vector_fourier(*args,
            **kwargs)
>>>>>>> 46c2440c
<|MERGE_RESOLUTION|>--- conflicted
+++ resolved
@@ -4,18 +4,13 @@
 import warnings
 import numpy as np
 import time
-<<<<<<< HEAD
-
+#from scipy.special import tanh, sinh, cosh
 try:
     from typing import Union
     from flare.bffs.gp import GaussianProcess
     from flare.bffs.sgp import SGP_Wrapper
 except ImportError:
     pass
-=======
-#from scipy.special import tanh, sinh, cosh
-
->>>>>>> 46c2440c
 
 """
 This is part of the program python-sscha
@@ -4220,8 +4215,15 @@
             timer.execute_timed_function(self.init)
         else:
             self.init()
-<<<<<<< HEAD
-    
+    def w_to_a(self,w, T):
+        n = len(w)
+        a = np.zeros(n)
+        if T == 0.0:
+            a[:] = np.sqrt(1.0 / (2.0 * w))
+        else:
+            a[:] = np.sqrt((1.0 / np.tanh(0.5 * w * 315774.65221921849 / T)) / (2.0 * w))
+        return a
+
     def set_otf(
         self,
         flare_calc,
@@ -4245,68 +4247,6 @@
                 structure whose local environments and force components are
                 used to train the initial GP model. If None is specified, all
                 atoms are used to train the initial GP. Defaults to None.
-=======
-    def w_to_a(self,w, T):
-        n = len(w)
-        a = np.zeros(n)
-        if T == 0.0:
-            a[:] = np.sqrt(1.0 / (2.0 * w))
-        else:
-            a[:] = np.sqrt((1.0 / np.tanh(0.5 * w * 315774.65221921849 / T)) / (2.0 * w))
-        return a
-
-#-------------------------------------------------------------------------------
-def _wrapper_julia_get_upsilon_q(*args, **kwargs):
-    """Worker function, just for testing"""
-    return julia.Main.get_upsilon_fourier(*args, **kwargs)
-
-def _wrapper_julia_vector_q2r(*args, **kwargs):
-    """
-    Worker function to test the julia wrapper.
-
-    Fourier transform a vector from q space to supercell
-
-    Parameters
-    ----------
-
-        - vector_q : ndarray (3*nat, nq, n_random)
-        - q_tot : ndarray (nq, 3)
-        - itau : ndarray (nat_sc)
-        - R_lat : ndarray (nat_sc, 3)
-
-    Returns
-    -------
-
-        - vector_sc : ndarray (n_random, 3*nat_sc)
-
-    """
-
-    return julia.Main.vector_q2r(*args, **kwargs)
-
-
-def _wrapper_julia_vector_r2q(*args, **kwargs):
-    """
-    Worker function to test the julia wrapper.
-
-    Fourier transform a vector from supercell to q space
-
-    Parameters
-    ----------
-
-        - vector_sc : ndarray (n_random, 3*nat_sc)
-        - q_tot : ndarray (nq, 3)
-        - itau : ndarray (nat_sc)
-        - R_lat : ndarray (nat_sc, 3)
-
-    Returns
-    -------
-
-        - vector_q : ndarray (3*nat, nq, n_random)
-    """
-
-    return julia.Main.vector_r2q(*args, **kwargs)
-
->>>>>>> 46c2440c
 
         """
         from flare.io.output import Output
@@ -4316,7 +4256,6 @@
         if not isinstance(flare_calc, (FLARE_Calculator, SGP_Calculator)):
             raise ValueError("`flare_calc` must be either a `FLARE_Calculator` or `SGP_Calculator`")
 
-<<<<<<< HEAD
         self.flare_calc = flare_calc
         self.gp_model = flare_calc.gp_model
         self.init_atoms = init_atoms
@@ -4344,39 +4283,11 @@
                 "When update_style='add_n', the update_threshold does not take any effect,"
                 "please set update_threshold=None"
             )
-=======
-    Returns
-    -------
-
-        - vector_q : ndarray (n_random, 3*nat, nq)
-            The result of the matrix vector multiplication
-    """
-
-    return julia.Main.multiply_matrix_vector_fourier(*args,
-            **kwargs)
-
-def _wrapper_julia_vector_vector_fourier(*args, **kwargs):
-    """
-    Worker function to test the matrix vector
-    multiplication in Fourier space
-
-    Parameters
-    ----------
-
-        - vector1 : ndarray(size=(n_random, 3*nat, nq)
-            The first vector in q space.
-        - vector2 : ndarray(size=(n_random, 3*nat, nq)
-            The second vector in q space.
-
-    Returns
-    -------
->>>>>>> 46c2440c
 
         # set logger
         self.output = Output(output_name, always_flush=True, print_as_xyz=True)
         self.output_name = output_name
 
-<<<<<<< HEAD
         self.checkpt_name = self.output_name + "_checkpt.json"
         self.flare_name = self.output_name + "_flare.json"
         self.atoms_name = self.output_name + "_atoms.json"
@@ -4387,7 +4298,103 @@
         ]
 
         self.write_model = write_model
-=======
+
+
+#-------------------------------------------------------------------------------
+def _wrapper_julia_get_upsilon_q(*args, **kwargs):
+    """Worker function, just for testing"""
+    return julia.Main.get_upsilon_fourier(*args, **kwargs)
+
+def _wrapper_julia_vector_q2r(*args, **kwargs):
+    """
+    Worker function to test the julia wrapper.
+
+    Fourier transform a vector from q space to supercell
+
+    Parameters
+    ----------
+
+        - vector_q : ndarray (3*nat, nq, n_random)
+        - q_tot : ndarray (nq, 3)
+        - itau : ndarray (nat_sc)
+        - R_lat : ndarray (nat_sc, 3)
+
+    Returns
+    -------
+
+        - vector_sc : ndarray (n_random, 3*nat_sc)
+
+    """
+
+    return julia.Main.vector_q2r(*args, **kwargs)
+
+
+def _wrapper_julia_vector_r2q(*args, **kwargs):
+    """
+    Worker function to test the julia wrapper.
+
+    Fourier transform a vector from supercell to q space
+
+    Parameters
+    ----------
+
+        - vector_sc : ndarray (n_random, 3*nat_sc)
+        - q_tot : ndarray (nq, 3)
+        - itau : ndarray (nat_sc)
+        - R_lat : ndarray (nat_sc, 3)
+
+    Returns
+    -------
+
+        - vector_q : ndarray (3*nat, nq, n_random)
+    """
+
+    return julia.Main.vector_r2q(*args, **kwargs)
+
+
+def _wrapper_julia_matrix_vector_fourier(*args, **kwargs):
+    """
+    Worker function to test the matrix vector
+    multiplication in Fourier space
+
+    Parameters
+    ----------
+
+        - matrix : ndarray(size=(3*nat, 3*nat, nq)
+            The matrix in q space
+        - vector : ndarray(size=(n_random, 3*nat, nq)
+            The vector in q space.
+
+    Returns
+    -------
+
+        - vector_q : ndarray (n_random, 3*nat, nq)
+            The result of the matrix vector multiplication
+    """
+
+    return julia.Main.multiply_matrix_vector_fourier(*args,
+            **kwargs)
+
+def _wrapper_julia_vector_vector_fourier(*args, **kwargs):
+    """
+    Worker function to test the matrix vector
+    multiplication in Fourier space
+
+    Parameters
+    ----------
+
+        - vector1 : ndarray(size=(n_random, 3*nat, nq)
+            The first vector in q space.
+        - vector2 : ndarray(size=(n_random, 3*nat, nq)
+            The second vector in q space.
+
+    Returns
+    -------
+
+        - result : ndarray (n_random)
+            The result of the vector vector multiplication
+    """
+
     return julia.Main.multiply_vector_vector_fourier(*args,
             **kwargs)
->>>>>>> 46c2440c
+    