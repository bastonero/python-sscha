 # -*- coding: utf-8 -*-

from __future__ import print_function
"""
This is part of the program python-sscha
Copyright (C) 2018  Lorenzo Monacelli

This program is free software: you can redistribute it and/or modify
it under the terms of the GNU General Public License as published by
the Free Software Foundation, either version 3 of the License, or
(at your option) any later version.

This program is distributed in the hope that it will be useful,
but WITHOUT ANY WARRANTY; without even the implied warranty of
MERCHANTABILITY or FITNESS FOR A PARTICULAR PURPOSE.  See the
GNU General Public License for more details.

You should have received a copy of the GNU General Public License
along with this program.  If not, see <https://www.gnu.org/licenses/>.
"""

"""
This file contains the SSCHA minimizer tool
It is possible to use it to perform the anharmonic minimization
"""

from inspect import signature

#import Ensemble
import numpy as np
import difflib
try:
    __MATPLOTLIB__ = True
    import matplotlib.pyplot as plt
except:
    __MATPLOTLIB__ = False
import cellconstructor as CC
import cellconstructor.Methods
import time
import warnings
import sys, os

__SPGLIB__ = True
try:
    import spglib
except:
    __SPGLIB__ = False

import sscha.Ensemble as Ensemble
import sscha.Minimizer

from sscha.Parallel import pprint as print

# Rydberg to cm-1 and meV conversion factor
__RyToCm__  = 109691.40235
__RyTomev__ = 13605.698066
__RyToev__ = 13.605698066
__RyBohr3_to_GPa__ = 14710.513242194795
__K_to_Ry__ = 6.336857346553283e-06
__EPSILON__ = 1e-4
__evA3_to_GPa__ = 160.21766208
__RyBohr3_to_evA3__ = __RyBohr3_to_GPa__ / __evA3_to_GPa__


# Here the namelist variables
__SCHA_NAMELIST__ = "inputscha"
__SCHA_LAMBDA_A__ = "lambda_a"
__SCHA_LAMBDA_W__ = "lambda_w"
__SCHA_MINSTRUC__ = "minim_struc"
__SCHA_PRECOND_WYCK__ = "precond_wyck"
__SCHA_PRECOND_DYN__ = "preconditioning"
__SCHA_ROOTREP__ = "root_representation"
__SCHA_NEGLECT_SYMMETRIES__ = "neglect_symmetries"
__SCHA_NRANDOM_EFF__ = "n_random_eff"
__SCHA_NRANDOM__ = "n_random"
__SCHA_MEANINGFUL__ = "meaningful_factor"
__SCHA_EQENERGY__ = "eq_energy"
__SCHA_FILDYN__ = "fildyn_prefix"
__SCHA_NQIRR__ = "nqirr"
__SCHA_DATADIR__ = "data_dir"
__SCHA_ISBIN__ = "load_bin"
__SCHA_T__ = "t"
__SCHA_TG__ = "tg"
__SCHA_SUPERCELLSIZE__ = "supercell_size"
__SCHA_MAXSTEPS__ = "max_ka"
__SCHA_STRESSOFFSET__ = "stress_offset"
__SCHA_GRADIOP__ = "gradi_op"
__SCHA_POPULATION__ = "population"
__SCHA_PRINTSTRESS__ = "print_stress"
__SCHA_USESPGLIB__ = "use_spglib"


__SCHA_ALLOWED_KEYS__ = [__SCHA_LAMBDA_A__, __SCHA_ISBIN__,
                         __SCHA_LAMBDA_W__, __SCHA_MINSTRUC__,
                         __SCHA_PRECOND_WYCK__, __SCHA_PRECOND_DYN__,
                         __SCHA_ROOTREP__, __SCHA_NEGLECT_SYMMETRIES__,
                         __SCHA_NRANDOM_EFF__, __SCHA_NRANDOM__,
                         __SCHA_MEANINGFUL__, __SCHA_EQENERGY__,
                         __SCHA_FILDYN__, __SCHA_NQIRR__,
                         __SCHA_DATADIR__, __SCHA_T__,
                         __SCHA_TG__, __SCHA_SUPERCELLSIZE__,
                         __SCHA_MAXSTEPS__, __SCHA_STRESSOFFSET__,
                         __SCHA_GRADIOP__, __SCHA_POPULATION__,
                         __SCHA_PRINTSTRESS__, __SCHA_USESPGLIB__]
__SCHA_MANDATORY_KEYS__ = [__SCHA_FILDYN__, __SCHA_NQIRR__, __SCHA_T__]

__MAX_DIAG_ERROR_COUNTER__ = 5
__MAX_IMAG_ERROR_COUNTER__ = 50

class SSCHA_Minimizer(object):

    def __init__(self, ensemble = None, root_representation = "normal",
                 kong_liu_ratio = 0.5, meaningful_factor = 0.2,
                 minimization_algorithm = "sdes", lambda_a = 1, 
                 timer=None, **kwargs):
        """
        This class create a minimizer to perform the sscha minimization.
        It performs the sscha minimization.

        Parameters
        ----------
            ensemble : Ensemble.Ensemble()
                This is the Ensemble. This class contains the pool of configurations to be
                used in the minimizations.
            root_representation : string
                Chose between "normal", "sqrt" and "root4". These are the nonlinear change
                of variable to speedup the code.
            kong_liu_ratio : float
                The ration of the Kong-Liu effective sample size below which
                the minimization is stopped and a new ensemble needs to be
                generated to proceed.
            meaningful_factor : float
                The ration between the gradient and its error below which
                the minimization is considered to be converged.
            minimization_algorithm : string
                The minimization algoirthm used. One between 'sdes', 'cgrf' or
                'auto'. They behave as follow:
                    - 'sdes' => Steepest Descent
                    - 'cgrf' => Congjugate gradient
                    - 'auto' => Uses cgrf if the error lower than the gradient, 'sdes' otherwise.

                NOTE: Only sdes is currently implemented.
            lambda_a : float
                The force constant minimization step.
            **kwargs : any other attribute of this class
        """

        self.ensemble = ensemble
        self.root_representation = root_representation

        self.timer=timer


        # The symmetries
        self.symmetries = None

        # The minimization step
        self.min_step_dyn = lambda_a
        self.min_step_struc = 1

        # Set fixed step to true if you do not want the line minimization
        # Usefull if you are close to the minimum and you prefer to speedup the minimization with a fixed step.
        self.fixed_step = False

        dyn = None
        if ensemble is not None:
            dyn = self.ensemble.current_dyn.Copy()

        self.dyn = dyn
        self.dyn_path = "dyn"
        self.population = 0

        self.minimizer = None#

        self.max_diag_error_counter = __MAX_DIAG_ERROR_COUNTER__
        self.max_imag_freq_counter = __MAX_IMAG_ERROR_COUNTER__

        # Projection. This is chosen to fix some constraint on the minimization
        self.projector_dyn = None
        self.projector_struct = None

        # The gradient before the last step was performed (Used for the CG)
        self.prev_grad = None

        # Preconditioning variables
        self.precond_wyck = True
        self.precond_dyn = True

        self.minim_struct = True
        self.minim_dyn = True

        # This is a debugging flag
        # If true the preconditioning of the original ensemble
        # is used
        self.fake_precond = False

        # The stopping criteria on which gradient is evaluated
        self.gradi_op = "all"

        # Define the stress offset
        self.stress_offset = np.zeros((3,3), dtype = np.float64, order = "F")

        # If true the symmetries are neglected
        self.neglect_symmetries = False

        # If true use spglib to impose symmetries
        # NOTE: It is slower, but it enables using supercells
        self.use_spglib = False

        # If True, enforce the symmetrization and the sum rule after each step
        self.enforce_sum_rule = True


        # Setup the statistical threshold
        self.kong_liu_ratio = kong_liu_ratio

        # Setup the meaningful_factor
        self.meaningful_factor = meaningful_factor

        # Setup the minimization algorithm
        self.minimization_algorithm = minimization_algorithm

        # This is used to polish the ensemble energy
        self.eq_energy = 0

        # This is used to store the number of symmetries
        # It is used almost to check that no symmetry is broken along the minimization
        self.N_symmetries = 1

        # This is the maximum number of steps (if negative = infinity)
        self.max_ka = -1

        # Initialize the variable for convergence
        self.__converged__ = False

        # Initialize all the variables to store the minimization
        self.__fe__ = []
        self.__fe_err__ = []
        self.__gc__ = []
        self.__gc_err__ = []
        self.__gw__ = []
        self.__gw_err__ = []
        self.__KL__ = []
        self.__good_kasteps__ = []



        # Setup the attribute control
        self.__total_attributes__ = [item for item in self.__dict__.keys()]
        self.fixed_attributes = True # This must be the last attribute to be setted

        # Setup any other keyword given in input (raising the error if not already defined)
        for key in kwargs:
            self.__setattr__(key, kwargs[key])


    def __setattr__(self, name, value):
        """
        This method is used to set an attribute.
        It will raise an exception if the attribute does not exists (with a suggestion of similar entries)
        """


        if "fixed_attributes" in self.__dict__:
            if name in self.__total_attributes__:
                super(SSCHA_Minimizer, self).__setattr__(name, value)
            elif self.fixed_attributes:
                similar_objects = str( difflib.get_close_matches(name, self.__total_attributes__))
                ERROR_MSG = """
        Error, the attribute '{}' is not a member of '{}'.
        Suggested similar attributes: {} ?
        """.format(name, type(self).__name__,  similar_objects)

                raise AttributeError(ERROR_MSG)
        else:
            super(SSCHA_Minimizer, self).__setattr__(name, value)


        # Here check the consistency of the input
        if "min_step" in name:
            if value < 0:
                raise ValueError("Error, the step attribute {} must be positive ({} given)".format(name, value))


    def set_minimization_step(self, step):
        """
        Set an uniform minimization step for both the dynamical matrix and the structure minimization.

        Try to always use this function unless you specifically want two difference speed between the structure and the dynamical matrix minimization.
        """

        self.min_step_dyn = step
        self.min_step_struc = step


    def set_ensemble(self, ensemble):
        """Provide an ensemble to the minimizer object"""

        self.ensemble = ensemble
        if self.dyn is None:
            self.dyn = self.ensemble.current_dyn.Copy()

    def minimization_step(self, custom_function_gradient = None, timer=None):
        """
        Perform the single minimization step.
        This modify the self.dyn matrix and updates the ensemble

        Parameters
        ----------
            custom_function_gradient : pointer to function ( ndarray(nq x 3nat x 3nat), ndarray(nat, 3))
                A function that can be used both to print particular component of the gradient
                or to impose some constraints on the minimization (like lock the position of some atoms).
                It takes as input the two gradient (the dynamical matrix one and the structure one), and
                modifies them (or does some I/O on it).
        """
        print("Minimization step, force computed:", len(self.ensemble.force_computed))

        # Setup the symmetries
        t1 = time.time()
        qe_sym = CC.symmetries.QE_Symmetry(self.dyn.structure)

        if self.use_spglib:
            qe_sym.SetupFromSPGLIB()
            self.N_symmetries = qe_sym.QE_nsym
        else:
            qe_sym.SetupQPoint(verbose = False)
            self.N_symmetries = qe_sym.QE_nsym
        t2 = time.time()
        if timer is not None:
            timer.add_timer("Setup symmetries", t2 - t1)



        # Get the gradient of the free-energy respect to the dynamical matrix
        #dyn_grad, err = self.ensemble.get_free_energy_gradient_respect_to_dyn()
        #dyn_grad, err = self.ensemble.get_fc_from_self_consistency(True, True)
        #dyn_grad, err = self.ensemble.get_fc_from_self_consistency(True, True)
        if self.minim_dyn:
            if self.precond_dyn:
                if timer is not None:
                    dyn_grad, err = timer.execute_timed_function(self.ensemble.get_preconditioned_gradient_parallel, True, True, preconditioned=1)
                else:
                    dyn_grad, err = self.ensemble.get_preconditioned_gradient_parallel(True, True, preconditioned=1)
            else:
                if timer is not None:
                    dyn_grad, err = timer.execute_timed_function(self.ensemble.get_preconditioned_gradient_parallel, True, True, preconditioned=0)
                else:
                    dyn_grad, err = self.ensemble.get_preconditioned_gradient_parallel(True, True, preconditioned=0)
        else:
            dyn_grad = np.zeros( (len(self.dyn.q_tot), 3 * self.dyn.structure.N_atoms, 3 * self.dyn.structure.N_atoms), dtype = np.complex128)
            err = np.zeros_like(dyn_grad)


        # Perform the symmetrization
#        qe_sym.ImposeSumRule(dyn_grad)
#        qe_sym.SymmetrizeDynQ(dyn_grad, np.array([0,0,0]))
#        qe_sym.ImposeSumRule(err)
#        qe_sym.SymmetrizeDynQ(err, np.array([0,0,0]))
        t1 = time.time()
        if self.minim_dyn:
            if not self.neglect_symmetries:
                # Check if the symmetries must be applied in the supercell
                if self.use_spglib:
                    # Check if we have a supercell
                    supercell = self.dyn.GetSupercell()
                    n_cell = np.prod(supercell)
                    if n_cell == 1:
                        # Only gamma, apply the symmetries
                        if timer is not None:
                            timer.execute_timed_function(qe_sym.ApplySymmetriesToV2, dyn_grad[0, :, :])
                        else:
                            qe_sym.ApplySymmetriesToV2(dyn_grad[0, :, :])

                        #qe_sym.ApplySymmetriesToV2(err)
                        #CC.symmetries.CustomASR(err)
                    else:
                        # We have a supercell, we must generate the dynamical matrix in the supercell
                        if timer is not None:
                            timer_prepare = timer.spawn_child()
                            timer_apply = timer.spawn_child()
                            timer_return = timer.spawn_child()


                        t_5 = time.time()
                        super_structure = self.dyn.structure.generate_supercell(supercell)
                        if timer is not None:
                            timer_prepare.execute_timed_function(CC.Phonons.GetSupercellFCFromDyn, dyn_grad, np.array(self.dyn.q_tot), \
                                self.dyn.structure, super_structure)
                        else:
                            fc_supercell = CC.Phonons.GetSupercellFCFromDyn(dyn_grad, np.array(self.dyn.q_tot), \
                                self.dyn.structure, super_structure)

                        # Lets generate a new symmetries for the supercell
                        qe_sym_supcell = CC.symmetries.QE_Symmetry(super_structure)
                        qe_sym_supcell.SetupFromSPGLIB()

                        t_6 = time.time()

                        # Apply the symmetries to the fc_supercell matrix
                        if timer is not None:
                            timer_apply.execute_timed_function(qe_sym_supcell.ApplySymmetriesToV2, fc_supercell)
                        else:
                            qe_sym_supcell.ApplySymmetriesToV2(fc_supercell)

                        t_7 = time.time()
                        # Convert back to Q space
                        if timer:
                            dyn_grad = timer_return.execute_timed_function(CC.Phonons.GetDynQFromFCSupercell_parallel, fc_supercell, \
                                                                           np.array(self.dyn.q_tot), self.dyn.structure, super_structure)
                        else:
                            dyn_grad = CC.Phonons.GetDynQFromFCSupercell(fc_supercell, np.array(self.dyn.q_tot), \
                                self.dyn.structure, super_structure)

                        t_8 = time.time()

                        if timer is not None:
                            timer.add_timer("Prepare the suprecell dyn", t_6 - t_5, timer=timer_prepare)
                            timer.add_timer("Symmetrize in the supercell", t_7 - t_6, timer=timer_apply)
                            timer.add_timer("Return in fourier space", t_8 - t_7, timer=timer_return)

                    
                    # Apply the sum rule at gamma
                    if timer is not None:
                        timer.execute_timed_function(CC.symmetries.CustomASR, dyn_grad[0,:,:])
                    else:
                        CC.symmetries.CustomASR(dyn_grad[0,:,:])
                else:
<<<<<<< HEAD
                    if timer is not None:
                        timer.execute_timed_function(qe_sym.SymmetrizeFCQ, dyn_grad, self.dyn.q_stars, asr = "custom")
                    else:
                        qe_sym.SymmetrizeFCQ(dyn_grad, self.dyn.q_stars, asr = "custom")
=======
                    qe_sym.SymmetrizeFCQ(dyn_grad, self.dyn.q_stars, asr = "custom")
>>>>>>> 1ec3affb
                    #qe_sym.SymmetrizeFCQ(err, np.array(self.dyn.q_stars), asr = "custom")

                # Just divide the error by the square root the number of symmetries
                err /= np.sqrt(qe_sym.QE_nsym * np.prod(self.ensemble.supercell))
            else:
                # Apply the sum rule at gamma
                if timer is not None:
                    timer.execute_timed_function(CC.symmetries.CustomASR, dyn_grad[0,:,:])
                else:
                    CC.symmetries.CustomASR(dyn_grad[0,:,:])


#        # get the gradient in the supercell
#        new_grad_tmp = CC.Phonons.GetSupercellFCFromDyn(dyn_grad, np.array(self.dyn.q_tot),
#                                                        self.dyn.structure,
#                                                        self.dyn.structure.generate_supercell(self.ensemble.supercell))
#
#        #np.savetxt("NewGradSC.dat", np.real(new_grad_tmp))


        # This gradient is already preconditioned, if the precondition
        # is turned off we have to modify the gradient
#
#        if self.fake_precond:
#            if self.dyn.nqirr != 1:
#                raise ValueError("Implement this for the supercell")
#            dyn_grad = ApplyLambdaTensor(self.dyn, dyn_grad)
#            err = ApplyLambdaTensor(self.dyn, err)
#            qe_sym.ImposeSumRule(dyn_grad[0,:,:])
#            qe_sym.ImposeSumRule(err[0,:,:])
#
#        # This is a debugging strategy (we use the preconditioning)
#        if self.fake_precond:
#            dyn_grad = ApplyFCPrecond(self.ensemble.dyn_0, dyn_grad)
#            err = ApplyFCPrecond(self.ensemble.dyn_0, err)
#            qe_sym.ImposeSumRule(dyn_grad)
#            qe_sym.ImposeSumRule(err)



        # If the structure must be minimized perform the step
        struct_grad = np.zeros(self.dyn.structure.coords.shape, dtype = np.double, order = "C")
        if self.minim_struct:
            t1 = time.time()
            # Get the gradient of the free-energy respect to the structure
            struct_grad, struct_grad_err =  self.ensemble.get_average_forces(True)
            #print "SHAPE:", np.shape(struct_grad)
            struct_grad_reshaped = - struct_grad.reshape( (3 * self.dyn.structure.N_atoms))


            # Preconditionate the gradient for the wyckoff minimization
            if self.precond_wyck:
                w_pols = None
                if len(self.dyn.q_tot) == 1:
                    w_pols = (self.ensemble.current_w, self.ensemble.current_pols)

                if timer:
                    struct_precond = timer.execute_timed_function(GetStructPrecond, self.ensemble.current_dyn, ignore_small_w = self.ensemble.ignore_small_w, w_pols = w_pols)
                else:
                    struct_precond = GetStructPrecond(self.ensemble.current_dyn, ignore_small_w = self.ensemble.ignore_small_w, w_pols = w_pols)
                struct_grad_precond = struct_precond.dot(struct_grad_reshaped)
                struct_grad = struct_grad_precond.reshape( (self.dyn.structure.N_atoms, 3))
            t2 = time.time()

            if timer:
                timer.add_timer("Compute the structure gradient", t2 - t1)


            # Apply the symmetries to the forces
            if not self.neglect_symmetries:
                if not self.use_spglib:
                    qe_sym.SetupQPoint()
                if timer:
                    timer.execute_timed_function(qe_sym.SymmetrizeVector, struct_grad)
                else:
                    qe_sym.SymmetrizeVector(struct_grad)
                #qe_sym.SymmetrizeVector(struct_grad_err)
                struct_grad_err /= np.sqrt(qe_sym.QE_nsym)


                #print "applying sum rule and symmetries:"
                #qe_sym.SymmetrizeFCQ(dyn_grad, self.dyn.q_stars, asr = "custom")
                #print "SECOND DIAG:", np.linalg.eigvalsh(dyn_grad[0, :, :])


            # Perform the step for the structure
            #print "min step:", self.min_step_struc
            #self.dyn.structure.coords -= self.min_step_struc * struct_grad


        # Perform the gradient restriction
        if custom_function_gradient is not None:

            # Check the number of parameters
            try:
                sig = signature(custom_function_gradient).parameters
            except Exception as e:
                print(e)

                MSG = '''
While inspecting the custom_function_gradient an error was rised.
     Maybe you did not pass the minimizer a valid function?
'''
                raise ValueError(MSG)


            if len(sig) not in [2,3]:
                MSG = '''
Error, the custom_function_gradient must have either 2 or 3 arguments:
    - dynamical_matrix_gradient
    - structure gradient
    - [Optional] The minimizer (self) object

      The function you provided accepts {} arguments instead.
'''.format(len(sig))
                raise ValueError(MSG)

            if len(sig) == 3:
                if timer:
                    timer.execute_timed_function(custom_function_gradient, dyn_grad, struct_grad, self)
                else:
                    custom_function_gradient(dyn_grad, struct_grad, self)
            else:
                if timer:
                    timer.execute_timed_function(custom_function_gradient, dyn_grad, struct_grad)
                else:
                    custom_function_gradient(dyn_grad, struct_grad)


        # Append the gradient modulus to the minimization info
        if self.minim_struct:
            self.__gw__.append(np.sqrt( np.sum(struct_grad**2)))
            self.__gw_err__.append(np.sqrt( np.einsum("ij, ij", struct_grad_err, struct_grad_err) / qe_sym.QE_nsymq))
        else:
            self.__gw__.append(0)
            self.__gw_err__.append(0)


        # Store the gradient in the minimization
        self.__gc__.append( np.sqrt(np.sum( np.abs(dyn_grad)**2)))
        self.__gc_err__.append( np.sqrt(np.sum( np.abs(err)**2)))

        # Perform the minimization step (with the chosen minimization algorithm)
        if timer:
            new_kl_ratio = timer.execute_timed_function(self.ensemble.get_effective_sample_size) / self.ensemble.N
        else:
            new_kl_ratio = self.ensemble.get_effective_sample_size() / self.ensemble.N

        # Here a cycle to avoid diagonalization issues
        is_diag_ok = False
        diag_error_counter = 0
        imag_freq_counter = 0
        while not is_diag_ok:
            is_diag_ok = True
            if timer:
                timer.execute_timed_function(self.minimizer.update_dyn, new_kl_ratio, dyn_grad, struct_grad)
                new_dyn, new_struct = timer.execute_timed_function(self.minimizer.get_dyn_struct)
            else:
                self.minimizer.update_dyn(new_kl_ratio, dyn_grad, struct_grad)        
                new_dyn, new_struct = self.minimizer.get_dyn_struct()



            # Get the new dynamical matrix and strucure after the step

            # Perform the step for the dynamical matrix respecting the root representation
            #new_dyn = PerformRootStep(np.array(self.dyn.dynmats, order = "C"), dyn_grad,
            #                          self.min_step_dyn, root_representation = self.root_representation,
            #                          minimization_algorithm = self.minimization_algorithm)

            # Update the dynamical matrix
            for iq in range(len(self.dyn.q_tot)):
                self.dyn.dynmats[iq] = new_dyn[iq, : ,: ]


            # Update the structure
            if self.minim_struct:
                self.dyn.structure.coords[:,:] = new_struct

            # Check if we must enforce the symmetries and the sum rule:
            if self.enforce_sum_rule and (not self.neglect_symmetries):
                if timer:
                    timer.execute_timed_function(self.dyn.Symmetrize, use_spglib = self.use_spglib)
                else:
                    self.dyn.Symmetrize(use_spglib = self.use_spglib)


            # If we have imaginary frequencies, force the kl ratio to zero

            # Update the ensemble
            try:
                if timer:
                    timer.execute_timed_function(self.update)
                else:
                    self.update()
            except np.linalg.LinAlgError as error:
                print("Diagonalization error:")
                print(error)
                print("Reducing the minimization step...")
                new_kl_ratio = 0 # Force step reduction
                is_diag_ok = False
                diag_error_counter += 1

            if timer:
                check_imag = timer.execute_timed_function(self.check_imaginary_frequencies)
            else:
                check_imag = self.check_imaginary_frequencies()

            if check_imag:
                print("Immaginary frequencies found! Redoing the step.")
                new_kl_ratio = 0
                is_diag_ok = False
                imag_freq_counter += 1

            if diag_error_counter >= self.max_diag_error_counter:
                ERROR_MSG = """
Error, exceeded the maximum number of diagonalization error.

       you can get rid of this error by increasing max_diag_error_counter variable.

       Something is very wrong with the dynamical matrix.self.minimizer
       I'm saving the dynamical matrix as error_dyn,
       if you want to check it or restart the calculation from there.
"""
                print(ERROR_MSG)
                sys.stdout.flush()
                self.dyn.save_qe("error_dyn")
                raise ValueError(ERROR_MSG)
            elif imag_freq_counter >= self.max_imag_freq_counter:
                ERROR_MSG = """
Error, exceeded the maximum number of step with an imaginary frequency ({}).
       it is possible that something wrong is happening with the original dynamical matrix.
       This error may be caused by a wrong imposition of acoustic sum rule or
       the presence of 0 frequency modes.

       Final dynamical matrix saved into error_dyn.

       If you believe this is not a problem, you can try to increase max_imag_freq_counter
       from the '{}' object or reduce the 'min_step_dyn'
""".format(self.max_imag_freq_counter, self.__class__.__name__)
                print(ERROR_MSG)
                sys.stdout.flush()
                self.dyn.save_qe("error_dyn")
                raise ValueError(ERROR_MSG)


        # Save the ensemble [TODO: IT IS DEBUG]
        #print "SAVING RHO...."
        #np.savetxt("LAST_RHO_UPDATED_AFTER_STEP.dat", self.ensemble.rho)

        # Update the previous gradient
        self.prev_grad = dyn_grad

        # If the step is good, pass chose it
        if self.minimizer.new_direction:
            self.__good_kasteps__.append(len(self.__fe__) - 1)

    def setup_from_namelist(self, input_file):
        """
        SETUP THE MINIMIZATION
        ======================

        This function setups all the parameters of the minimization using a namelist.
        It is compatible with the old sscha code, and very usefull to save the
        input parameters in a simple input filename.

        Parameters
        ----------
            line_list : list of string
                List of strings obtained from the method readlines.
                The content must match the Quantum ESPRESSO file format
        """

        # Get the dictionary
        namelist = None
        if isinstance(input_file, str):
            namelist = CC.Methods.read_namelist(input_file)
        elif isinstance(input_file, dict):
            namelist = input_file
        else:
            raise ValueError("Error, required both a dict or a path to file.")

        # Extract the principal namelist
        if not __SCHA_NAMELIST__ in namelist.keys():
            raise ValueError("Error, a main namelist '%s' is required." % __SCHA_NAMELIST__)

        namelist = namelist["inputscha"]
        #print namelist

        # Check for keywords
        keys = namelist.keys()


        # Check if there is an unknown key
        for k in keys:
            if not k in __SCHA_ALLOWED_KEYS__:
                print ("Error with the key:", k)
                s = "Did you mean something like:" + str( difflib.get_close_matches(k, __SCHA_ALLOWED_KEYS__))
                print (s)
                raise IOError("Error in inputscha namespace: key '" + k +"' not recognized.\n" + s)


        # Check if the required keywords are present
        for req_key in __SCHA_MANDATORY_KEYS__:
            if not req_key in keys:
                raise IOError("Error, the " + __SCHA_NAMELIST__ + " configuration namelist requires the keyword: '" + req_key + "'")

        load_bin = False
        if __SCHA_ISBIN__ in keys:
            load_bin = bool(namelist[__SCHA_ISBIN__])

        if __SCHA_LAMBDA_A__ in keys:
            self.min_step_dyn = np.float64(namelist[__SCHA_LAMBDA_A__])

        if __SCHA_LAMBDA_W__ in keys:
            self.min_step_struc = np.float64(namelist[__SCHA_LAMBDA_W__])


        if __SCHA_MINSTRUC__ in keys:
            self.minim_struct = bool(namelist[__SCHA_MINSTRUC__])

        if __SCHA_PRECOND_WYCK__ in keys:
            self.precond_wyck = bool(namelist[__SCHA_PRECOND_WYCK__])

        if __SCHA_PRECOND_DYN__ in keys:
            self.precond_dyn = bool(namelist[__SCHA_PRECOND_DYN__])

        if __SCHA_ROOTREP__ in keys:
            self.root_representation = namelist[__SCHA_ROOTREP__]

        if __SCHA_NEGLECT_SYMMETRIES__ in keys:
            self.neglect_symmetries = namelist[__SCHA_NEGLECT_SYMMETRIES__]

        if __SCHA_USESPGLIB__ in keys:
            self.use_spglib = namelist[__SCHA_USESPGLIB__]
            if self.neglect_symmetries and self.use_spglib:
                ERROR_MSG="""
    Error, {} = True and {} = True.
           Incompatible choice!
                """.format(__SCHA_NEGLECT_SYMMETRIES__, __SCHA_USESPGLIB__)
                raise ValueError(ERROR_MSG)

            # Check if spglib can actually be loaded
            if self.use_spglib:
                try:
                    import spglib
                except:
                    ERROR_MSG="""
    Error, {} = True, but I cannot load spglib module!
            Please, install spglib, or set {} to False.
                    """.format(__SCHA_USESPGLIB__, __SCHA_USESPGLIB__)
                    raise ImportError(ERROR_MSG)



        if __SCHA_NRANDOM_EFF__ in keys:
            if not __SCHA_NRANDOM__ in keys:
                raise IOError("Error, if you want to impose the minimum KL\n"
                              "       effective sample size, you must give also n_random")
            self.kong_liu_ratio =  np.float64(namelist[__SCHA_NRANDOM_EFF__]) / int(namelist[__SCHA_NRANDOM__])

        if __SCHA_MEANINGFUL__ in keys:
            self.meaningful_factor = np.float64(namelist[__SCHA_MEANINGFUL__])

        if __SCHA_EQENERGY__ in keys:
            self.eq_energy = np.float64(namelist[__SCHA_EQENERGY__])

        if __SCHA_FILDYN__ in keys:
            # nqirr must be present
            if not __SCHA_NQIRR__ in keys:
                raise IOError("Error, if an input dynamical matrix is specified, you must add the nqirr options")

            self.dyn = CC.Phonons.Phonons(namelist[__SCHA_FILDYN__], nqirr = int(namelist[__SCHA_NQIRR__]))
            self.dyn_path = namelist[__SCHA_FILDYN__]

            # Symmetrize the dynmat if requested
            if not self.neglect_symmetries:
                self.dyn.Symmetrize(use_spglib = self.use_spglib)

            if not __SCHA_DATADIR__ in keys:
                self.ensemble = Ensemble.Ensemble(self.dyn, 0)

                if __SCHA_T__ in keys:
                    self.ensemble.current_T = np.float64(namelist[__SCHA_T__])
                    if not __SCHA_TG__ in keys:
                        self.ensemble.T0 = self.ensemble.current_T

                if __SCHA_TG__ in keys:
                    self.ensemble.T0 = np.float64(namelist[__SCHA_TG__])

                if __SCHA_SUPERCELLSIZE__ in keys:
                    self.ensemble.supercell = [int(x) for x in namelist[__SCHA_SUPERCELLSIZE__]]

        if __SCHA_MAXSTEPS__ in keys:
            self.max_ka = int(namelist[__SCHA_MAXSTEPS__])

        if __SCHA_STRESSOFFSET__ in keys:
            # Load the offset from a filename
            try:
                # Try to interpret it as a number
                off = np.float64(namelist[__SCHA_STRESSOFFSET__])
                self.stress_offset = off * np.eye(3, dtype = np.float64, order = "F")
            except:
                # Interpret it as a file
                if not os.path.exists(namelist[__SCHA_STRESSOFFSET__]):
                    raise IOError("Error, the file %s specified as a stress_offset cannot be open" % namelist[__SCHA_STRESSOFFSET__])

            self.stress_offset = np.loadtxt(namelist[__SCHA_STRESSOFFSET__])

        if __SCHA_GRADIOP__ in keys:
            if not namelist[__SCHA_GRADIOP__] in ["gc", "gw", "all"] :
                raise ValueError("Error, %s supports only 'gc', 'gw' or 'all'" % __SCHA_GRADIOP__)

            self.gradi_op = namelist[__SCHA_GRADIOP__]

        # Ensemble keywords
        if __SCHA_DATADIR__ in keys:
            # We can load an ensemble, check for the population number
            if not __SCHA_POPULATION__ in keys:
                raise IOError("Error, population required if the ensemble is provided")
            if not __SCHA_NRANDOM__ in keys:
                raise IOError("Error, %s required when providing an ensemble" %__SCHA_NRANDOM__)

            if not __SCHA_FILDYN__ in keys:
                raise IOError("Error, the dynamical matrix that generated the ensemble must be provided")


            #print "data_dir seen"

            # Setup the ensemble
            self.ensemble = Ensemble.Ensemble(self.dyn, 0)

            if __SCHA_T__ in keys:
                self.ensemble.current_T = np.float64(namelist[__SCHA_T__])
                if not __SCHA_TG__ in keys:
                    self.ensemble.T0 = self.ensemble.current_T

            if __SCHA_TG__ in keys:
                self.ensemble.T0 = np.float64(namelist[__SCHA_TG__])

            if __SCHA_SUPERCELLSIZE__ in keys:
                self.ensemble.supercell = [int(x) for x in namelist[__SCHA_SUPERCELLSIZE__]]

            # Load the data dir
            self.population = int(namelist[__SCHA_POPULATION__])
            if not load_bin:
                self.ensemble.load(namelist[__SCHA_DATADIR__], int(namelist[__SCHA_POPULATION__]), int(namelist[__SCHA_NRANDOM__]))
            else:
                self.ensemble.load_bin(namelist[__SCHA_DATADIR__], int(namelist[__SCHA_POPULATION__]))


        if __SCHA_PRINTSTRESS__ in keys:
            #if not __SCHA_FILDYN__ in keys:
            #    raise ValueError("Error, please specify a dynamical matrix.")
            self.ensemble.has_stress = True

    def print_info(self):
        """
        PRINT SETTINGS ON OUTPUT
        ========================

        This subroutine is for debugging purposes, it will print the settings about
        the minimizer on the standard output.
        """

        print ()
        print ()
        print (" ====== MINIMIZER SETTINGS ====== ")
        print ()
        print ( "Current population = {}".format(self.population))
        print ( "Dynamical matrix file = {}".format(self.dyn_path))
        print ()
        print ()
        print (" --- GENERAL SETTINGS --- ")
        print (" original temperature = ", self.ensemble.T0)
        print (" current temperature = ", self.ensemble.current_T)
        print (" number of configurations = ", self.ensemble.N)
        print (" max number of steps (infinity if negative) = ", self.max_ka)
        print (" meaningful factor = ", self.meaningful_factor)
        print (" gradient to watch (for stopping) = ", self.gradi_op)
        print (" Kong-Liu minimum effective sample size = ", self.ensemble.N * self.kong_liu_ratio)
        print (" (Kong-Liu ratio = ", self.kong_liu_ratio, ")")
        print (" compute the stress tensor = ", self.ensemble.has_stress)
        print (" total number of atoms = ", self.dyn.structure.N_atoms * np.prod(self.ensemble.supercell))
        print ()
        print ("")
        print("--- SYMMETRY INFO ----")
        print (" use spglib = ", self.use_spglib)
        if self.use_spglib:
            import spglib
            print (" Symmetry group = {}".format(spglib.get_spacegroup(self.dyn.structure.get_ase_atoms())))
        print (" Number of symmetries in the unit cell = ", self.N_symmetries)

        print ()
        print (" --- STRUCT MINIMIZATION --- ")
        print (" minim_struct = ", self.minim_struct)
        print (" preconditioning = ", self.precond_wyck)
        print (" minimization step (lambda_w) = ", self.min_step_struc)
        print ()
        print ()
        print (" --- FC MINIMIZATION --- ")
        print (" preconditioning = ", self.precond_dyn)
        print (" minimization step (lambda_a) = ", self.min_step_dyn)
        print (" supercell size = ", " ".join([str(x) for x in self.ensemble.supercell]))

        # Get the current frequencies
        w, pols = self.dyn.GenerateSupercellDyn(self.ensemble.supercell).DyagDinQ(0)
        w *= __RyToCm__

        # Get the starting frequencies
        w0, p0 = self.ensemble.dyn_0.GenerateSupercellDyn(self.ensemble.supercell).DyagDinQ(0)
        w0 *= __RyToCm__

        print ()
        print (" Current dyn frequencies [cm-1] = ", "\t".join(["%.2f" % x for x in w]))
        print ()
        print (" Start dyn frequencies [cm-1] = ", "\t".join(["%.2f" % x for x in w0]))
        print ()
        print ()

    def is_converged(self):
        """
        Simple method to check if the simulation is converged or
        requires a new population to be runned.

        Result
        ------
            bool :
                True if the simulation ended for converging.
        """
        return self.__converged__

    def update(self, timer=None):
        """
        UPDATE IMPORTANCE SAMPLING
        ==========================


        This methods makes the self.dyn coincide with self.ensemble.current_dyn, and overwrites the stochastic
        weights of the current_dyn.

        Call this method each time you modify the dynamical matrix of the minimization to avoid errors.

        NOTE: it is equivalent to call self.ensemble.update_weights(self.dyn, self.ensemble.current_T)
        """

        if timer:
            timer.execute_timed_function(self.ensemble.update_weights, self.dyn, self.ensemble.current_T)
        else:
            self.ensemble.update_weights(self.dyn, self.ensemble.current_T)


    def get_free_energy(self, return_error = False):
        """
        SSCHA FREE ENERGY
        =================

        Obtain the SSCHA free energy per unit cell for the system. This is done through thermodynamic integration.
        Note that for the SSCHA this integration is performed analytically, so evaluating this function
        is almost immediate.

        The result is in Rydberg.

        .. math::

            \\mathcal F = \\mathcal F_0 + \\int_0^1 \\frac{d\\mathcal F_\\lambda}{d\\lambda} d\\lambda

        Where :math:`\\lambda` is the parameter for the adiabatic integration of the hamiltonian.

        .. math::

            H(\\lambda) = H_0 + (H - H_0) \\lambda

        here :math:`H_0` is the sscha harmonic hamiltonian, while :math:`H_1` is the real hamiltonian
        of the system.

        Returns
        -------
            float
                The free energy in the current dynamical matrix and at the ensemble temperature

        """

        #TODO: CHECK THE CONSISTENCY BETWEEN THE DYNAMICAL MATRICES
        # Check if the dynamical matrix has correctly been updated
        #if np.sum( self.dyn != self.ensemble.current_dyn):
        #    raise ValueError("Error, the ensemble dynamical matrix has not been updated. You forgot to call self.update() before")

        return self.ensemble.get_free_energy(return_error = return_error) / np.prod(self.ensemble.supercell)

    def init(self, verbosity = False, delete_previous_data = True, init_timer = True):
        """
        INITIALIZE THE MINIMIZATION
        ===========================

        This subroutine initialize the variables needed by the minimization.
        Call this before the first time you invoke the run function.

        Parameters
        ----------
            verbosity : bool
                If true prints some debugging information
            delete_previous_data : bool
                If true, it will clean previous minimizations from the free energies, gradients...
            init_timer : bool
                If true, it will initialize the timer for timing the function.
                This can slightly slowdown the minimization, 
                however enables the use of the timer to check the time spent in each step.

        """
        if self.timer is None and init_timer:
            self.timer = CC.Timer.Timer(active=True)

        if (not self.minim_dyn) and (not self.minim_struct):
            raise ValueError("Error, either one of minim_dyn or minim_struct should be True.")

        # Check the ensemble size
        if not self.ensemble.structures:
            s = """The ensemble has not been initialized.
Maybe data_dir is missing from your input?"""
            print (s)
            raise IOError(s)

        # Symmetrize the starting dynamical matrix and apply the sum rule
        if not self.neglect_symmetries:
            if verbosity:
                print("Symmetry initialization...")
            qe_sym = CC.symmetries.QE_Symmetry(self.dyn.structure)
            qe_sym.SetupQPoint(verbose = verbosity)

            if self.use_spglib:
                qe_sym.SetupFromSPGLIB()

                import spglib
                if verbosity:
                    print("Symmetry group: ", spglib.get_spacegroup(self.dyn.structure.get_ase_atoms()))

                self.N_symmetries = qe_sym.QE_nsym

                # Symmetrize the dynamical matrix
                self.dyn.SymmetrizeSupercell()
            else:
                fcq = np.array(self.dyn.dynmats)
                qe_sym.SymmetrizeFCQ(fcq, self.dyn.q_stars, asr = "custom")
                for iq in range(len(self.dyn.q_tot)):
                    self.dyn.dynmats[iq] = fcq[iq, :, :]

            # Save the number of symmetries
            self.N_symmetries = qe_sym.QE_nsym
        else:
            # Only apply the acoustic sum rule
            CC.symmetries.CustomASR(self.dyn.dynmats[0])
            self.N_symmetries = 1

        if verbosity:
            print("Total number of symmetries: {}".format(self.N_symmetries))
            print("Check for the imaginary frequencies...")

        self.check_imaginary_frequencies()
        self.update()

        # Clean all the minimization variables
        if delete_previous_data:
            self.__fe__ = []
            self.__fe_err__ = []
            self.__gc__ = []
            self.__gc_err__ = []
            self.__KL__ = []
            self.__gw__ = []
            self.__gw_err__ = []

        self.__converged__ = False

        # Check that the minimization data are in a good shape
        ERR_ON_LEN= """
 Something wired happened: Did a previous minimization crashed?
 If so, call the init() function of the {} module destroying previous minimization data
 """.format(type(self).__name__)
        assert len(self.__gc__) == len(self.__gc_err__), ERR_ON_LEN
        assert len(self.__gw__) == len(self.__gw_err__) , ERR_ON_LEN
        assert len(self.__gw__) == len(self.__gc__), ERR_ON_LEN
        assert len(self.__KL__) == len(self.__fe__), ERR_ON_LEN
        assert len(self.__fe__) == len(self.__fe_err__), ERR_ON_LEN

        # Start filling the free energy
        if len(self.__fe__) == len(self.__gc__):
            fe, err = self.get_free_energy(True)
            self.__fe__.append(fe - self.eq_energy)
            self.__fe_err__.append(err)

            # Compute the KL ratio
            self.__KL__.append(self.ensemble.get_effective_sample_size())


        # Get the initial gradient
        #grad = self.ensemble.get_fc_from_self_consistency(True, False)
        if verbosity:
            print ("Get the gradient for the first time...")
        grad = self.ensemble.get_preconditioned_gradient(True)
        if verbosity:
            print ("After gradient.")
        self.prev_grad = grad

        # For now check that if root representation is activated
        # The preconditioning must be deactivated
        if self.root_representation != "normal" and self.precond_dyn:
            WRN_MSG = """\n
WARNING, the preconditioning is activated together with a root representation.
         please note that the its best effective when root representation is not active.
         At the same time, root representation works better when preconditioning is deactivated.
         You can ignore this message if you decided to activate preconditioning on purpouses
         (gradient calculation without preconditioning could be time demanding on big systems).

         In the case you want to use both preconditioning and root_representation,
         the best match should be with root_representation = 'sqrt' (you set '{}')\n""".format(self.root_representation)
            print(WRN_MSG)
            warnings.warn(WRN_MSG)


            #raise ValueError("Error, deactivate the preconditioning if a root_representation is used.")

#
#        # Initialize the symmetry
#        qe_sym = CC.symmetries.QE_Symmetry(self.dyn.structure)
#        qe_sym.SetupQPoint(verbose = True)
#
#        struct_grad, struct_grad_err = self.ensemble.get_average_forces(True)
#
#        qe_sym.SymmetrizeVector(struct_grad)
#        qe_sym.SymmetrizeVector(struct_grad_err)
#
#        # Get the gradient modulus
#        gc = np.trace(grad.dot(grad))
#        gc_err = np.trace(grad_err.dot(grad_err))
#
#        self.__gw__.append(np.sqrt( np.einsum("ij, ij", struct_grad, struct_grad)))
#        self.__gw_err__.append(np.sqrt( np.einsum("ij, ij", struct_grad_err, struct_grad_err) / qe_sym.QE_nsymq))
#
#        self.__gc__.append(gc)
#        self.__gc_err__.append(gc_err)


        # Prepare the minimization step rescaling to its best
        if not self.precond_wyck:
            if verbosity:
                print ("Get wickoff best step...")
            self.min_step_struc *= GetBestWykoffStep(self.dyn)


    def run(self, verbose = 1, custom_function_pre = None, custom_function_post = None,
            custom_function_gradient = None, timer=None):
        """
        RUN THE SSCHA MINIMIZATION
        ==========================

        This function uses all the setted up parameters to run the minimization

        The minimization is stopped only when one of the stopping criteria are met.

        The verbose level can be chosen.

        Parameters
        ----------
            verbose : int
                The verbosity level.
                    - 0 : Noting is printed
                    - 1 : For each step only the free energy, the modulus of the gradient and
                        the Kong-Liu effective sample size is printed.
                    - 2 : The dynamical matrix at each step is saved on output with a progressive integer
            custom_function_pre : pointer to function (self)
                It is a custom function that takes as an input the current
                structure. At each step this function is invoked. This allows
                to print particular analysis during the minimization that
                the user want to define to better control what is it happening
                to the system.
                This function is called before the minimization step has been performed.
                The info on the system saved in the self minimization reguards the previous step.
            custom_function_post : pointer to function(self)
                The same as the previous argument, but this function is invoked after
                the minimization step has been perfomed. The data about free energy,
                gradient and effective sample size have been updated.
            custom_function_gradient : pointer to function (ndarray(NQ, 3*nat, 3*nat), ndarray(nat, 3))
                A pointer to a function that takes as an input the two gradients, and modifies them.
                It is called after the two gradients have been computed, and it is used to
                impose some constraint on the minimization.
        """
        if timer is None:
            timer = self.timer


        # Eliminate the convergence flag
        self.__converged__ = False

        # TODO: Activate a new pipe to avoid to stop the execution of the python
        #       code when running the minimization. This allows for interactive plots
        running = True

        if not self.minim_struct:
            self.gradi_op = "gc"

        # Prepare the minimizer
        self.minimizer = sscha.Minimizer.Minimizer(self.minim_struct, fixed_step= self.fixed_step, root_representation = self.root_representation, verbose = verbose >= 1)
        self.minimizer.init(self.dyn, self.ensemble.get_effective_sample_size() / self.ensemble.N)

        # Define the starting step as a weighted average on the step in the dynamical matrix a
        self.minimizer.step = self.min_step_dyn
        if self.minim_struct:
            self.minimizer.struct_step_ratio = self.min_step_struc / self.min_step_dyn



        while running:
            # Invoke the custom fuction if any
            if custom_function_pre is not None:
                custom_function_pre(self)

            # Store the original dynamical matrix
            if timer is not None:
                old_dyn = timer.execute_timed_function(self.dyn.Copy)
            else:
                old_dyn = self.dyn.Copy()

            if verbose >= 1:
                print ()
                print (" # ---------------- NEW MINIMIZATION STEP --------------------")
                print ("Step ka = ", len(self.__fe__))

            # Perform the minimization step
            if timer is not None:
                timer.execute_timed_function(self.minimization_step, custom_function_gradient) 
                im_freqs = timer.execute_timed_function(self.check_imaginary_frequencies)
            else:
                self.minimization_step(custom_function_gradient)
                im_freqs = self.check_imaginary_frequencies()


            if im_freqs:
                print ("Immaginary frequencies found.")
                print ("Minimization aborted.")
                break

            # Compute the free energy and its error
            fe, err = self.get_free_energy(True)
            fe -= self.eq_energy
            self.__fe__.append(np.real(fe))
            self.__fe_err__.append(np.real(err))

            if timer is not None:
                harm_fe = timer.execute_timed_function(self.dyn.GetHarmonicFreeEnergy, self.ensemble.current_T, w_pols = (self.ensemble.current_w, self.ensemble.current_pols)) / np.prod(self.ensemble.supercell)
            else:
                harm_fe = self.dyn.GetHarmonicFreeEnergy(self.ensemble.current_T, w_pols = (self.ensemble.current_w, self.ensemble.current_pols)) / np.prod(self.ensemble.supercell)
            anharm_fe = np.real(fe - harm_fe)

            # Compute the KL ratio
            #print "SAVE RHO BEFORE PRINT:"
            #np.savetxt("LAST_RHO_BEFORE_PRINT.dat", self.ensemble.rho)
            if timer is not None:
                kl_sample_size = timer.execute_timed_function(self.ensemble.get_effective_sample_size)
            else:
                kl_sample_size = self.ensemble.get_effective_sample_size()

            self.__KL__.append(kl_sample_size)

            # Print the step
            if verbose >= 1:
                print ()
                print ("")
                print("Number of symmetries before the step: ", self.N_symmetries)
                if self.use_spglib:
                    print("Group space: ", spglib.get_spacegroup(self.dyn.structure.get_ase_atoms()))
                print ("Harmonic contribution to free energy = %16.8f meV" % (harm_fe * __RyTomev__))
                print ("Anharmonic contribution to free energy = %16.8f +- %16.8f meV" % (anharm_fe * __RyTomev__,
                                                                                         np.real(err) * __RyTomev__))
                print ("Free energy = %16.8f +- %16.8f meV" % (self.__fe__[-1] * __RyTomev__,
                                                              self.__fe_err__[-1] * __RyTomev__))

                print ("FC gradient modulus = %16.8f +- %16.8f bohr^2" % (self.__gc__[-1] * __RyTomev__,
                                                                       self.__gc_err__[-1] * __RyTomev__))
                print ("Struct gradient modulus = %16.8f +- %16.8f meV/A" % (self.__gw__[-1] * __RyTomev__,
                                                                            self.__gw_err__[-1] * __RyTomev__))
                print ("Kong-Liu effective sample size = ", self.__KL__[-1])
                print ()

            if verbose >= 2:
                # Print the dynamical matrix at each step
                ka = len(self.__fe__)
                self.dyn.save_qe("minim_dyn_step%d_" % ka)


            # Get the stopping criteria
            if timer is not None:
                running = not timer.execute_timed_function(self.check_stop)
            else:
                running = not self.check_stop()

            if verbose >= 1:
                print ("Check the stopping criteria: Running = ", running)


            if len(self.__fe__) > self.max_ka and self.max_ka > 0:
                if verbose >= 1:
                    print ("Maximum number of steps reached.")
                running = False

            # Invoke the custom function (if any)
            if custom_function_post is not None:
                if timer is not None:
                    timer.execute_timed_function(custom_function_post, self)
                else:
                    custom_function_post(self)


            if verbose >= 2:
                timer.print_report(is_master = True)

            # Flush the output to avoid asyncronous printing
            sys.stdout.flush()

        # If your stopped not for convergence then
        # restore the last dynamical matrix
        if not self.is_converged():
            print ()
            print ("Restoring the last good dynamical matrix.")
            self.dyn = old_dyn

            print ("Updating the importance sampling...")
            self.update()
            print ()


    def finalize(self, verbose = 1, timer=None):
        """
        FINALIZE
        ========

        This method finalizes the minimization, and prints on stdout the
        results of the current minimization.

        Parameters
        ----------
            verbose : int, optional
                The verbosity level. If 0 only the final free energy and gradient is printed.
                If 1 the stress tensor is also printed. If 2 also the final structure and frequencies
                are printed.
        """
        if timer is None:
            timer = self.timer



        print ()
        print (" * * * * * * * * ")
        print (" *             * ")
        print (" *   RESULTS   * ")
        print (" *             * ")
        print (" * * * * * * * * ")
        print ()

        print ()
        print ("Minimization ended after %d steps" % len(self.__gc__))
        print ()

        fe, ferr = self.get_free_energy(True)
        fe -= self.eq_energy
        print ("Free energy = %16.8f +- %16.8f meV" % (fe * __RyTomev__,
                                                      ferr * __RyTomev__))
        print ("FC gradient modulus = %16.8f +- %16.8f bohr^2" % (self.__gc__[-1] * __RyTomev__,
                                                               self.__gc_err__[-1] * __RyTomev__))
        print ("Struct gradient modulus = %16.8f +- %16.8f meV/A" % (self.__gw__[-1] * __RyTomev__,
                                                                    self.__gw_err__[-1] * __RyTomev__))
        print ("Kong-Liu effective sample size = ", self.ensemble.get_effective_sample_size())
        print ()

        # Print the total force on the structure
        print("Total force on the centroids [eV/A]:")
        forces, err = self.ensemble.get_average_forces(True)
        # Apply the symmetries
        if not self.neglect_symmetries:
            qe_sym = CC.symmetries.QE_Symmetry(self.dyn.structure)
            if self.use_spglib:
                qe_sym.SetupFromSPGLIB()
            else:
                qe_sym.SetupQPoint()
            qe_sym.SymmetrizeVector(forces)
            qe_sym.SymmetrizeVector(err)
            err /= np.sqrt(qe_sym.QE_nsym)

        for i in range(self.dyn.structure.N_atoms):
            print("{:4d}) {:14.6f}{:14.6f}{:14.6f}  +- {:14.6f}{:14.6f}{:14.6f}".format(*list([i] + list(forces[i, :] * CC.Units.RY_TO_EV) + list(err[i,:] * CC.Units.RY_TO_EV))))
        print()

        if self.ensemble.has_stress and verbose >= 1:
            print ()
            print (" ==== STRESS TENSOR [GPa] ==== ")
            stress, err = self.get_stress_tensor()

            # Convert in GPa
            stress *= __RyBohr3_to_GPa__
            err *= __RyBohr3_to_GPa__

            print ("%16.8f%16.8f%16.8f%10s%16.8f%16.8f%16.8f" % (stress[0,0], stress[0,1], stress[0,2], "",
                                                                err[0,0], err[0,1], err[0,2]))
            print ("%16.8f%16.8f%16.8f%10s%16.8f%16.8f%16.8f" % (stress[1,0], stress[1,1], stress[1,2], "    +-    ",
                                                                err[1,0], err[1,1], err[1,2]))

            print ("%16.8f%16.8f%16.8f%10s%16.8f%16.8f%16.8f" % (stress[2,0], stress[2,1], stress[2,2], "",
                                                                err[2,0], err[2,1], err[2,2]))

            print ()

            abinit_stress = self.ensemble.get_average_stress()
            abinit_stress *= __RyBohr3_to_GPa__
            print (" Ab initio average stress [GPa]:")
            print ("%16.8f%16.8f%16.8f" % (abinit_stress[0,0], abinit_stress[0,1], abinit_stress[0,2]))
            print ("%16.8f%16.8f%16.8f" % (abinit_stress[1,0], abinit_stress[1,1], abinit_stress[1,2]))
            print ("%16.8f%16.8f%16.8f" % (abinit_stress[2,0], abinit_stress[2,1], abinit_stress[2,2]))
            print ()



        if verbose >= 2:
            print (" ==== FINAL STRUCTURE [A] ==== ")
            nat = self.dyn.structure.N_atoms
            for i in range(nat):
                print ("%5s %16.8f%16.8f%16.8f" % (self.dyn.structure.atoms[i],
                                                  self.dyn.structure.coords[i,0],
                                                  self.dyn.structure.coords[i,1],
                                                  self.dyn.structure.coords[i,2]))
            print ()
            print (" ==== FINAL FREQUENCIES [cm-1] ==== ")
            #super_dyn = self.dyn.GenerateSupercellDyn(self.ensemble.supercell)
            super_struct = self.dyn.structure.generate_supercell(self.dyn.GetSupercell())
            w = self.ensemble.current_w.copy()
            pols = self.ensemble.current_pols.copy()

            #w, pols = super_dyn.DyagDinQ(0)
            trans = CC.Methods.get_translations(pols, super_struct.get_masses_array())

            for i in range(len(w)):
                print ("Mode %5d:   freq %16.8f cm-1  | is translation? " % (i+1, w[i] * __RyToCm__), trans[i])

            print ()

        if timer is not None:
            timer.print_report(is_master=True)


    def check_imaginary_frequencies(self):
        """
        The following subroutine check if the current matrix has imaginary frequency. In this case
        the minimization is stopped.
        """

        # Avoid the check if the dynamical matrix has been computed.
        if not self.minim_dyn:
            return False

        # Get the frequencies
        #superdyn = self.dyn.GenerateSupercellDyn(self.ensemble.supercell)
        w = self.ensemble.current_w.copy()
        pols = self.ensemble.current_pols.copy()
        #w, pols = self.dyn.DiagonalizeSupercell()#.DyagDinQ(0)
        ss = self.dyn.structure.generate_supercell(self.dyn.GetSupercell())

        # Get translations
        if not self.ensemble.ignore_small_w:
            trans_mask = ~CC.Methods.get_translations(pols, ss.get_masses_array())
        else:
            trans_mask = np.abs(w) > CC.Phonons.__EPSILON_W__

        current_n_trans = np.sum((~trans_mask).astype(int))

        # Remove translations
        w = w[trans_mask]
        pols = pols[:, trans_mask]

        # Frequencies are ordered, check if the first one is negative.
        if w[0] < 0:
            print ("Total frequencies (excluding translations):")
            #superdyn0 = self.ensemble.dyn_0.GenerateSupercellDyn(self.ensemble.supercell)
            wold = self.ensemble.w_0.copy()
            pold = self.ensemble.pols_0.copy()
            #wold, pold = self.ensemble.dyn_0.DiagonalizeSupercell()# superdyn0.DyagDinQ(0)

            ss0 = self.ensemble.dyn_0.structure.generate_supercell(self.dyn.GetSupercell())

            if not self.ensemble.ignore_small_w:
                trans_mask = ~CC.Methods.get_translations(pold, ss0.get_masses_array())
            else:
                trans_mask = np.abs(wold) > CC.Phonons.__EPSILON_W__

            old_n_trans = np.sum((~trans_mask).astype(int))

            if old_n_trans != current_n_trans:
                ERR_MSG = """
Error, the number of translational modes before and after the step is different.
    original translational modes: {}
    new translational modes: {}

You can try to fix this error setting the {} variable of {} class to True.
    """.format(old_n_trans, current_n_trans, "enforce_sum_rule", self.__class__.__name__)
                print(ERR_MSG)
                if not self.enforce_sum_rule:
                    raise ValueError(ERR_MSG)
                else:
                    return True


            wold = wold[trans_mask] * __RyToCm__
            pold = pold[:, trans_mask]
            total_mask = list(range(len(w)))
            ws = np.zeros(len(w))
            for i in range(len(w)):
                # Look for the fequency association
                scalar = np.abs(np.einsum("a, ab", np.conj(pols[:, i]), pold[:, total_mask]))
                index = total_mask[np.argmax(scalar)]
                ws[index] = w[i] * __RyToCm__
                total_mask.pop(np.argmax(scalar))


            print ("\n".join(["%d) %.4f  | %.4f cm-1" % (i, x, wold[i]) for i, x in enumerate(ws)]))
            print ()
            return True
        return False


    def check_stop(self):
        """
        CHECK THE STOPPING CONDITION
        ============================

        Check the stopping criteria and returns True if the stopping
        condition is satisfied

        Result
        ------
            bool :
                True if the minimization must be stopped, False otherwise

        """

        # Check the gradient
        last_gc = self.__gc__[-1]
        last_gc_err = self.__gc_err__[-1]
        last_gw = self.__gw__[-1]
        last_gw_err = self.__gw_err__[-1]

        gc_cond = (last_gc < last_gc_err * self.meaningful_factor)
        gw_cond = (last_gw < last_gw_err * self.meaningful_factor)

        total_cond = False

        if gc_cond:
            print ()
            print ("The gc gradient satisfy the convergence condition.")
        if gw_cond:
            print ()
            print ("The gw gradient satisfy the convergence condition.")

        if self.gradi_op == "gc" or not self.minim_struct:
            total_cond = gc_cond
        elif self.gradi_op == "gw" or not self.minim_dyn:
            total_cond = gw_cond
        elif self.gradi_op == "all":
            total_cond = gc_cond and gw_cond
        else:
            raise ValueError("Error, gradi_op must be one of 'gc', 'gw' or 'all'")

        if total_cond:
            self.__converged__ = True
            print ("The system satisfy the convergence criteria according to the input.")
            return True

        # Check the KL
        kl = self.ensemble.get_effective_sample_size()

        if kl / float(self.ensemble.N) < self.kong_liu_ratio and self.minimizer.is_new_direction():
            self.__converged__ = False
            print ("KL:", kl, "KL/N:", kl / float(self.ensemble.N), "KL RAT:", self.kong_liu_ratio)
            print ("  According to your input criteria")
            print ("  you are out of the statistical sampling." )
            return True

        # Check if there are imaginary frequencies
        im_freq = self.check_imaginary_frequencies()
        if im_freq:
            print ("ERROR: imaginary frequencies found in the minimization")
            sys.stderr.write("ERROR: imaginary frequencies found in the minimization\n")
            return True

        return False

    def plot_results(self, save_filename = None, plot = True):
        """
        PLOT RESULTS
        ============

        This usefull methods uses matplotlib to generate a plot of the
        minimization.

        Parameters
        ----------
            save_filename : optional, string
                If present the plotted data will be saved in
                a text file specified by input.

            plot : optiona, bool
                If false no plot is performed. This allows only to save result
                even if you do not have any access in a X server.
        """

        # Check if the length of the gc is not good, and append the last
        # gradient
        if len(self.__gc__) != len(self.__fe__):
            #grad, grad_err = self.ensemble.get_fc_from_self_consistency(True, True)
#            grad, grad_err = self.ensemble.get_preconditioned_gradient(True, True)
#            grad = self.__gc__[-1]
#            grad_err = self.__gc_err__[-1]
#
#            # Initialize the symmetry
#            qe_sym = CC.symmetries.QE_Symmetry(self.dyn.structure)
#            qe_sym.SetupQPoint(verbose = True)
#
#            struct_grad, struct_grad_err = self.ensemble.get_average_forces(True)
#
#            qe_sym.SymmetrizeVector(struct_grad)
#            qe_sym.SymmetrizeVector(struct_grad_err)
#
#            # Get the gradient modulus
#            gc = np.einsum("abc, acb", grad, grad)
#            gc_err = np.einsum("abc, acb", grad_err, grad_err)

            self.__gw__.append(self.__gw__[-1])#np.sqrt( np.einsum("ij, ij", struct_grad, struct_grad)))
            self.__gw_err__.append(self.__gw_err__[-1])#np.sqrt( np.einsum("ij, ij", struct_grad_err, struct_grad_err) / qe_sym.QE_nsymq))

            self.__gc__.append(self.__gc__[-1])
            self.__gc_err__.append(self.__gc_err__[-1])

        fe = np.array(self.__fe__)[self.__good_kasteps__] * __RyTomev__
        fe_err = np.array(self.__fe_err__)[self.__good_kasteps__] * __RyTomev__


        gc = np.array(self.__gc__)[self.__good_kasteps__] * __RyTomev__
        gc_err = np.array(self.__gc_err__)[self.__good_kasteps__] * __RyTomev__

        gw = np.array(self.__gw__)[self.__good_kasteps__] * __RyTomev__
        gw_err = np.array(self.__gw_err__)[self.__good_kasteps__] * __RyTomev__

        kl = np.array(self.__KL__, dtype = np.float64)[self.__good_kasteps__]

        steps = np.arange(len(fe))


        # Check if the results need to be saved on a file
        if save_filename is not None:
            #print "Lengths:", len(fe), len(gc), len(gw), len(kl), len(steps)
            print ("Saving the minimization results...")
            save_data = [steps, fe, fe_err, gc, gc_err, gw, gw_err, kl]
            np.savetxt(save_filename, np.real(np.transpose(save_data)),
                       header = "Steps; Free energy +- error [meV]; FC gradient +- error [bohr^2]; Structure gradient +- error [meV / A]; Kong-Liu N_eff")
            print ("Minimization data saved in %s." % save_filename)
            print('Good steps at {}'.format(self.__good_kasteps__))


        # Plot
        if plot:
            if not __MATPLOTLIB__:
                print ("MATPLOTLIB NOT FOUND.")
                raise ImportError("Error, matplotlib required to plot")
            plt.figure()
            plt.title("Free energy")
            plt.errorbar(steps, fe, yerr = fe_err, label = "Free energy")
            plt.ylabel(r"$F$ [meV]")
            plt.xlabel("steps")
            plt.tight_layout()

            plt.figure()
            plt.title("FC matrix gradient")
            plt.errorbar(steps, gc, yerr = gc_err, label = "gradient")
            plt.ylabel(r"$|\vec g|$ [bohr^2]")
            plt.xlabel("steps")
            plt.tight_layout()

            plt.figure()
            plt.title("Structure gradient")
            plt.errorbar(steps, gw, yerr = gw_err, label = "gradient")
            plt.ylabel(r"$|\vec g|$ [meV / A]")
            plt.xlabel("steps")
            plt.tight_layout()

            plt.figure()
            plt.title("Kong-Liu effective sample size")
            plt.plot(steps, kl)
            plt.ylabel(r"$\frac{N_{eff}}{N_0}$")
            plt.xlabel("steps")
            plt.tight_layout()

            plt.show()


    def get_stress_tensor(self):
        """
        GET THE STRESS TENSOR
        =====================

        For a full documentation, please refer to the same function of the
        Ensemble class.
        This subroutine just link to that one. A stress offset is added if defined
        in the input variable of the current class.

        NOTE: if the ensemble has not the stress tensors, an exception will be raised

        """


        return self.ensemble.get_stress_tensor(self.stress_offset, use_spglib= self.use_spglib)



def get_root_dyn(dyn_fc, root_representation):
    """
    Get the root dyn matrix


    This method computes the root equivalent of the dynamical matrix
    """
    # TODO: To be ultimated
    pass

def PerformRootStep(dyn_q, grad_q, step_size=1, root_representation = "sqrt", minimization_algorithm = "sdes"):
    """
    ROOT MINIMIZATION STEP
    ======================

    As for the [Monacelli, Errea, Calandra, Mauri, PRB 2017], the nonlinear
    change of variable is used to perform the step.

    It works as follows:

    .. math::

        \\Phi \\rightarrow \\sqrt{x}{\\Phi}

        \\frac{\\partial F}{\\partial \\Phi} \\rightarrow \\frac{\\partial F}{\\partial \\sqrt{x}{\\Phi}}

        \\sqrt{x}{\\Phi^{(n)}} \\stackrel{\\frac{\\partial F}{\\partial \\sqrt{x}{\\Phi}}}{\\longrightarrow} \\sqrt{x}{\\Phi^{(n+1)}}

        \\Phi^{(n+1)} = \\left(\\sqrt{x}{\\Phi^{(n+1)}})^{x}

    Where the specific update step is determined by the minimization_algorithm, while the :math:`x` order
    of the root representation is determined by the root_representation argument.

    Parameters
    ----------
        dyn_q : ndarray( NQ x 3nat x 3nat )
            The dynamical matrix in q space. The Nq are the total number of q.
        grad_q : ndarray( NQ x 3nat x 3nat )
            The gradient of the dynamical matrix.
        step_size : float
            The step size for the minimization
        root_representation : string
            choice between "normal", "sqrt" and "root4". The value of :math:`x` will be, respectively,
            1, 2, 4.
        minimization_algorithm : string
            The minimization algorithm to be used for the update.

    Result
    ------
        new_dyn_q : ndarray( NQ x 3nat x 3nat )
            The updated dynamical matrix in q space
    """
    ALLOWED_REPRESENTATION = ["normal", "root4", "sqrt", "root2"]

    # Avoid case sensitiveness
    root_representation = root_representation.lower()

    if not root_representation in ALLOWED_REPRESENTATION:
        raise ValueError("Error, root_representation is %s must be one of '%s'." % (root_representation,
                                                                                  ", ".join(ALLOWED_REPRESENTATION)))
    # Allow also for the usage of root2 instead of sqrt
    if root_representation == "root2":
        root_representation = "sqrt"

    # Apply the diagonalization
    nq = np.shape(dyn_q)[0]

    # Check if gradient and dyn_q have the same number of q points
    if nq != np.shape(grad_q)[0]:
        raise ValueError("Error, the number of q point of the dynamical matrix %d and gradient %d does not match!" % (nq, np.shape(grad_q)[0]))

    # Create the root representation
    new_dyn = np.zeros(np.shape(dyn_q), dtype = np.complex128)
    new_grad = np.zeros(np.shape(dyn_q), dtype = np.complex128)

    # Copy
    new_dyn[:,:,:] = dyn_q
    new_grad[:,:,:] = grad_q

    # Cycle over all the q points
    if root_representation != "normal":
        for iq in range(nq):
            # Dyagonalize the matrix
            eigvals, eigvects = np.linalg.eigh(dyn_q[iq, :, :])

            # Regularize acustic modes
            if iq == 0:
                eigvals[eigvals < 0] = 0.

            # The sqrt conversion
            new_dyn[iq, :, :] = np.einsum("a, ba, ca", np.sqrt(eigvals), eigvects, np.conj(eigvects))
            new_grad[iq, :, :] = new_dyn[iq, :, :].dot(grad_q[iq, :, :]) + grad_q[iq, :, :].dot(new_dyn[iq, :, :])

            # If root4 another loop needed
            if root_representation == "root4":
                new_dyn[iq, :, :] = np.einsum("a, ba, ca", np.sqrt(np.sqrt(eigvals)), eigvects, np.conj(eigvects))
                new_grad[iq, :, :] = new_dyn[iq, :, :].dot(new_grad[iq, :, :]) + new_grad[iq, :, :].dot(new_dyn[iq, :, :])

    # Perform the step
    # For now only steepest descent implemented
    if minimization_algorithm == "sdes":
        new_dyn -= new_grad * step_size
    else:
        raise ValueError("Error, the given minimization_algorithm '%s' is not implemented." % minimization_algorithm)


    if root_representation != "normal":
        for iq in range(nq):
            # The square root conversion
            new_dyn[iq, :, :] = new_dyn[iq, :,:].dot(new_dyn[iq, :,:])

            # The root4 conversion
            if root_representation == "root4":
                new_dyn[iq, :, :] = new_dyn[iq, :,:].dot(new_dyn[iq, :,:])

    # Return the matrix
    return new_dyn




def ApplyLambdaTensor(current_dyn, matrix, T = 0):
    """
    INVERSE PRECONDITIONING
    =======================

    This function perform the inverse of the precondtioning: it applies the Hessian
    matrix to the preconditioned gradient to obtain the real one. This is
    a test function.


    Parameters
    ----------
        current_dyn : 3*nat x 3*nat
            The current force-constant matrix to compute the Lambda tensor
        matrix : 3*nat x 3*nat
            The matrix on which you want to apply the Lambda tensor.
        T : float
            The temperature

    Result
    ------
        new_matrix : 3*nat x 3*nat
            The matrix after the Lambda application
    """

    w, pols = current_dyn.DyagDinQ(0)

    # Get the translations
    trans = ~CC.Methods.get_translations(pols, current_dyn.structure.get_masses_array())

    # Restrict only to non translational modes
    w = np.real(w[trans])
    pols = np.real( pols[:, trans])

    nat = current_dyn.structure.N_atoms

    # Redefine the polarization vectors
    m = current_dyn.structure.get_masses_array()
    for i in range(nat):
        pols[3*i : 3*i + 3,:] /= np.sqrt(m[i])

    # Get the bose occupation number
    nmodes = len(w)
    f_munu = np.zeros( (nmodes, nmodes), dtype = np.float64)


    n_w = np.zeros( nmodes, dtype = np.float64)
    dn_dw = np.zeros(nmodes, dtype = np.float64)
    if T != 0:
        beta = 1 / (__K_to_Ry__ * T)
        n_w = 1 / (np.exp(w * beta) - 1)
        dn_dw = - beta / (2 * np.cosh(w * beta) - 1)

    # Prepare the multiplicating function
    for i in range(nmodes):
        md = np.abs((w - w[i]) / w[i]) > __EPSILON__
        f_munu[i, md] = (n_w[md] + n_w[i] + 1) / (w[i] + w[md]) - (n_w[i] - n_w[md]) / (w[i] - w[md])
        f_munu[i, ~md] = (2 *n_w[i] + 1) /(2* w[i]) - dn_dw[i]
        f_munu[i, :] /= - 4 * w[i] * w

    # Perform the Einstein summation contracting everithing
    return np.einsum("ab, ia, jb, ca, db,cd -> ij", f_munu, pols, pols,
                     pols, pols, matrix)


def ApplyFCPrecond(current_dyn, matrix, T = 0):
    """
    PURE FORCE-CONSTANT PRECONDITIONING
    ===================================

    This function perform the precondition on a given matrix, by applying
    the inverse of the lambda function


    Parameters
    ----------
        current_dyn : 3*nat x 3*nat
            The current force-constant matrix to compute the Lambda tensor
        matrix : 3*nat x 3*nat
            The matrix on which you want to apply the Lambda tensor.
        T : float
            The temperature

    Result
    ------
        new_matrix : 3*nat x 3*nat
            The matrix after the Lambda application
    """

    w, pols = current_dyn.DyagDinQ(0)

    # Get the translations
    trans = ~CC.Methods.get_translations(pols, current_dyn.structure.get_masses_array())

    # Restrict only to non translational modes
    w = np.real(w[trans])
    pols = np.real( pols[:, trans])

    nat = current_dyn.structure.N_atoms

    # Multiply for the masses
    m = current_dyn.structure.get_masses_array()
    for i in range(nat):
        pols[3*i : 3*i + 3, : ] *= np.sqrt(m[i])

    # Get the bose occupation number
    nmodes = len(w)
    f_munu = np.zeros( (nmodes, nmodes), dtype = np.float64)


    n_w = np.zeros( nmodes, dtype = np.float64)
    dn_dw = np.zeros(nmodes, dtype = np.float64)
    if T != 0:
        beta = 1 / (__K_to_Ry__ * T)
        n_w = 1 / (np.exp(w * beta) - 1)
        dn_dw = - beta / (2 * np.cosh(w * beta) - 1)

    # Prepare the multiplicating function
    for i in range(nmodes):
        md = np.abs((w - w[i]) / w[i]) > __EPSILON__
        f_munu[i, md] = (n_w[md] + n_w[i] + 1) / (w[i] + w[md]) - (n_w[i] - n_w[md]) / (w[i] - w[md])
        f_munu[i, ~md] = (2 *n_w[i] + 1) / w[i] - dn_dw[i]
        f_munu[i, :] /= 4 * w[i] * w

    f_munu = 1 / f_munu

    # Perform the Einstein summation contracting everithing
    return np.einsum("ab, ia, jb, ca, db,cd -> ij", f_munu, pols, pols,
                     pols, pols,  matrix)




def GetStructPrecond(current_dyn, ignore_small_w = False, w_pols = None):
    r"""
    GET THE PRECONDITIONER FOR THE STRUCTURE MINIMIZATION
    =====================================================

    NOTE: the Phi is in Ry/bohr^2 while the forces are in Ry/A
    NOTE: the output preconditioner (that must be interfaced with forces) is in A^2/Ry

    The preconditioner of the structure minimization is computed directly from the
    dynamical matrix. It is the fake inverse (projected out the translations).

    .. math::

        \Phi_{\alpha\beta}^{-1} = \frac{1}{\sqrt{M_\alpha M_\beta}}\sum_\mu \frac{e_\mu^\alpha e_\mu^\beta}{\omega_\mu^2}

    Where the sum is restricted to the non translational modes.

    Parameters
    ----------
        current_dyn : Phonons()
            The current dynamical matrix
        w_pols :
            If given, do not diagonalize the gradient

    Returns
    -------
        preconditioner : ndarray 3nat x 3nat
            The inverse of the force constant matrix, it can be used as a preconditioner.

    """

    # Dyagonalize the current dynamical matrix
    if w_pols:
        w = w_pols[0].copy()
        pols = w_pols[1].copy()
    else:
        w, pols = current_dyn.DyagDinQ(0)

    # Get some usefull array
    mass = current_dyn.structure.get_masses_array()
    nat = current_dyn.structure.N_atoms

    _m_ = np.zeros( 3*nat, dtype = np.float64)
    for i in range(nat):
        _m_[3 * i: 3*i + 3] = mass[i]

    _msi_ = 1 / np.sqrt(_m_)

    # Select translations
    if not ignore_small_w:
        not_trans = ~CC.Methods.get_translations(pols, mass)
    else:
        not_trans = np.abs(w) > CC.Phonons.__EPSILON_W__

    # Delete the translations from the dynamical matrix
    w = w[not_trans]
    pols = pols[:, not_trans]

    wm2 = 1 / w**2

    # Compute the precondition using the einsum
    dyn_inv = np.real(np.einsum("c, ac, bc", wm2, pols, np.conj(pols)))
    precond = np.outer(_msi_, _msi_) * dyn_inv
    #precond = np.einsum("a,b,c,ac,bc -> ab", _msi_, _msi_, wm2, pols, pols)
    return precond * CC.Phonons.BOHR_TO_ANGSTROM**2


def GetBestWykoffStep(current_dyn):
    """
    GET THE BEST WYCKOFF STEP
    =========================

    This is an alternative way to the preconditioning, in which the best wyckoff step
    is choosen rescaled on the current dynamical matrix.

    NOTE: It works with real space matrices.

    .. math::

        STEP = \\frac{1}{\\max \\lambda(\\Phi)}

    Where :math:`\\lambda(\\Phi)` is the generic eigenvalue of the force constant matrix.
    This is because :math:`\\Phi` is correct Hessian of the free energy respect to
    the structure in the minimum.

    The best step is returned in [Angstrom^2 / Ry].

    Parameters
    ----------
        current_dyn : ndarray 3n_at x 3n_at
            The force constant matrix :math:`\\Phi`. It should be in Ry/bohr^2.
    """

    return 1 / np.max(np.real(np.linalg.eigvals(current_dyn.dynmats[0]))) * CC.Phonons.BOHR_TO_ANGSTROM**2<|MERGE_RESOLUTION|>--- conflicted
+++ resolved
@@ -425,14 +425,11 @@
                     else:
                         CC.symmetries.CustomASR(dyn_grad[0,:,:])
                 else:
-<<<<<<< HEAD
                     if timer is not None:
                         timer.execute_timed_function(qe_sym.SymmetrizeFCQ, dyn_grad, self.dyn.q_stars, asr = "custom")
                     else:
                         qe_sym.SymmetrizeFCQ(dyn_grad, self.dyn.q_stars, asr = "custom")
-=======
-                    qe_sym.SymmetrizeFCQ(dyn_grad, self.dyn.q_stars, asr = "custom")
->>>>>>> 1ec3affb
+
                     #qe_sym.SymmetrizeFCQ(err, np.array(self.dyn.q_stars), asr = "custom")
 
                 # Just divide the error by the square root the number of symmetries
